{
  "Notifications": {
    "title": "Notificaciones",
    "notifications": "Notificaciones",
    "all": "Todas",
    "unread": "No leídas",
    "markAllAsRead": "Marcar todas como leídas",
    "markAsRead": "Marcar como leída",
    "delete": "Eliminar",
    "viewDetails": "Ver detalles",
    "viewAll": "Ver todas",
    "noNotifications": "Sin notificaciones",
    "noUnreadNotifications": "Sin notificaciones no leídas",
    "categories": {
      "SYSTEM": "Sistema",
      "ASSESSMENTS": "Evaluaciones",
      "LIVE_SESSIONS": "Sesiones en vivo",
      "COMMUNITY": "Comunidad",
      "SUPPORT": "Soporte",
      "BILLING": "Facturación",
      "COURSE_CONTENT": "Contenido del curso"
    },
    "priorities": {
      "HIGH": "Alta",
      "MEDIUM": "Media",
      "LOW": "Baja"
    },
    "community": {
      "post_reaction": {
        "title": "Nueva reacción a tu publicación",
        "message": "{actorName} {reactionType} tu publicación"
      },
      "comment_reaction": {
        "title": "Nueva reacción a tu comentario",
        "message": "{actorName} {reactionType} tu comentario"
      },
      "reply_reaction": {
        "title": "Nueva reacción a tu respuesta",
        "message": "{actorName} {reactionType} tu respuesta"
      },
      "post_comment": {
        "title": "Nueva respuesta a tu publicación",
        "message": "{actorName} respondió a tu publicación"
      },
      "comment_reply": {
        "title": "Nueva respuesta a tu comentario",
        "message": "{actorName} respondió a tu comentario"
      }
    },
    "support": {
      "new_response": {
        "title": "Nueva respuesta en soporte",
        "message": "{actorName} respondió a tu ticket de soporte"
      },
      "ticket_accepted": {
        "title": "Ticket aceptado",
        "message": "Tu ticket de soporte fue aceptado por {actorName}"
      },
      "ticket_resolved": {
        "title": "Ticket resuelto",
        "message": "Tu ticket de soporte fue resuelto por {actorName}"
      }
    },
    "actions": {
      "view_post": "Ver publicación",
      "view_ticket": "Ver ticket",
      "view_assessment": "Ver evaluación",
      "join_session": "Unirse a la sesión"
    },
    "reactions": {
      "liked": "le gustó",
      "loved": "amó",
      "surprised": "se sorprendió con",
      "found_insightful": "encontró perspicaz",
      "reacted": "reaccionó a",
      "sad": "se entristeció con"
    },
    "course": {
      "completed": {
        "title": "¡Felicitaciones! Curso Completado",
        "message": "¡Has completado el 100% del curso {courseName}! Tu certificado está disponible.",
        "action": "Ver Certificado"
      }
    },
    "notification": {
      "course": {
        "completed": {
          "title": "¡Felicitaciones! Curso Completado",
          "message": "¡Has completado el 100% del curso {courseName}! Tu certificado está disponible.",
          "action": "Ver Certificado"
        }
      }
    }
  },
  "Footer": {
    "rightsReserved": "Todos los derechos reservados",
    "developedWith": "Desarrollado con",
    "by": "por"
  },
  "TermsModal": {
    "title": "Términos de Uso y Privacidad",
    "subtitle": "Por favor, lea y acepte nuestros términos para continuar",
    "importantNotice": "Atención: Este es un documento importante",
    "mustAccept": "Debe aceptar los términos para usar la plataforma",
    "termsSummary": "Resumen de los Términos Principales",
    "summary": {
      "privacy": "Sus datos personales están protegidos y se usan solo con fines educativos",
      "usage": "El acceso a la plataforma es personal e intransferible",
      "intellectual": "Todo el contenido es propiedad intelectual protegida",
      "responsibilities": "Acepta usar la plataforma de manera ética y responsable"
    },
    "readFullTerms": "Leer términos completos",
    "fullTermsContent": "TÉRMINOS DE USO Y POLÍTICA DE PRIVACIDAD\n\n1. ACEPTACIÓN DE LOS TÉRMINOS\nAl acceder y usar esta plataforma, acepta y acuerda cumplir con estos términos de uso.\n\n2. USO DE LA PLATAFORMA\nLa plataforma está destinada exclusivamente a fines educativos relacionados con el proceso de revalidación médica en Italia.\n\n3. PROPIEDAD INTELECTUAL\nTodo el contenido proporcionado está protegido por derechos de autor.\n\n4. PRIVACIDAD\nSus datos personales se tratan de forma segura y de acuerdo con la legislación aplicable.\n\n5. RESPONSABILIDADES\nUsted es responsable de mantener la confidencialidad de sus credenciales de acceso.",
    "acceptanceText": "He leído y acepto los",
    "termsLink": "Términos de Uso",
    "and": "y la",
    "privacyLink": "Política de Privacidad",
    "decline": "Rechazar",
    "accept": "Aceptar y Continuar",
    "version": "Versión",
    "lastUpdated": "Última actualización"
  },
  "Terms": {
    "title": "Términos de Uso - Plataforma PROGRAMA REVALIDA ITALIA",
    "subtitle": "Por favor, lea atentamente antes de continuar",
    "commitment": {
      "title": "Compromiso de No Compartir",
      "text": "Acepto y me comprometo a no compartir ningún documento, archivo, video y/o cualquier tipo de material compartido conmigo en esta plataforma de uso para la Mentoría, bajo pena de ser expulsado del programa sin derecho a reembolso de cualquier cantidad ya pagada por mí."
    },
    "intellectualProperty": {
      "title": "Propiedad Intelectual",
      "text": "Todo el contenido disponible en esta plataforma, incluyendo pero no limitado a videos, documentos, folletos, ejercicios y materiales de estudio, son propiedad exclusiva del Programa Revalida Italia y están protegidos por las leyes de derechos de autor."
    },
    "consequences": {
      "title": "Consecuencias del Incumplimiento",
      "text": "El incumplimiento de estos términos resultará en la expulsión inmediata y permanente de la plataforma, sin derecho a reembolso de los montos pagados, además de posibles acciones legales apropiadas."
    },
    "additionalTerms": {
      "title": "Términos Adicionales",
      "term1": "El acceso es personal e intransferible",
      "term2": "Está prohibida la descarga no autorizada de contenido",
      "term3": "Está prohibida la grabación de clases en vivo",
      "term4": "Está prohibido compartir credenciales de acceso",
      "term5": "El usuario debe mantener sus datos de acceso en secreto"
    },
    "signing": {
      "from": "Firmando desde",
      "browser": "Navegador",
      "date": "Fecha y hora"
    },
    "acceptance": "He leído y acepto los Términos y Condiciones explicados anteriormente.",
    "buttons": {
      "cancel": "Cancelar",
      "signAndAccess": "Firmar y Acceder al Contenido",
      "signing": "Firmando...",
      "back": "Volver"
    },
    "success": {
      "title": "Términos Aceptados",
      "description": "Gracias por aceptar nuestros términos. Redirigiendo..."
    },
    "error": {
      "title": "Error al aceptar términos",
      "description": "Ocurrió un error al procesar su aceptación. Intente nuevamente.",
      "notAccepted": "Términos no aceptados",
      "mustAccept": "Debe aceptar los términos para continuar"
    }
  },
  "FAQ": {
    "title": "Preguntas Frecuentes",
    "description": "Encuentra respuestas rápidas sobre cómo usar la plataforma",
    "back": "Volver",
    "helpCenter": "Centro de Ayuda",
    "searchPlaceholder": "Buscar preguntas...",
    "noResults": "No se encontraron preguntas",
    "noResultsDescription": "Intenta buscar con otras palabras o navega por las categorías",
    "stillNeedHelp": "¿Todavía necesitas ayuda?",
    "contactSupport": "Nuestro equipo está listo para ayudarte con cualquier pregunta",
    "openTicket": "Abrir Ticket de Soporte",
    "categories": {
      "all": "Todas",
      "navigation": "Navegación",
      "videos": "Videos y Clases",
      "assessments": "Evaluaciones",
      "support": "Soporte",
      "community": "Comunidad",
      "profile": "Perfil"
    },
    "questions": {
      "howToNavigate": "¿Cómo navegar por la plataforma?",
      "whereIsMyProgress": "¿Dónde veo mi progreso?",
      "howToFindCourse": "¿Cómo encontrar un curso específico?",
      "videoNotPlaying": "El video no se reproduce, ¿qué hacer?",
      "videoSpeed": "¿Cómo cambiar la velocidad de reproducción?",
      "howToStartAssessment": "¿Cómo iniciar una evaluación?",
      "assessmentTimeLimit": "¿Hay límite de tiempo en las evaluaciones?",
      "retakeAssessment": "¿Puedo repetir una evaluación?",
      "howToCreateTicket": "¿Cómo crear un ticket de soporte?",
      "ticketResponseTime": "¿Cuánto tiempo tarda la respuesta?",
      "attachFiles": "¿Cómo adjuntar archivos en el ticket?",
      "reopenTicket": "¿Puedo reabrir un ticket resuelto?",
      "howToPost": "¿Cómo hacer una publicación en la comunidad?",
      "reportContent": "¿Cómo denunciar contenido inapropiado?",
      "editPost": "¿Puedo editar mi publicación?",
      "updateProfile": "¿Cómo actualizar mi perfil?",
      "changePassword": "¿Cómo cambiar mi contraseña?"
    },
    "answers": {
      "howToNavigate": "Usa el menú lateral (sidebar) para acceder a las áreas principales: Rutas, Cursos, Evaluaciones, Flashcards, Sesiones en Vivo, Mi Perfil y Comunidad. Haz clic en el icono de flecha para colapsar o expandir el menú. El menú hamburguesa está disponible en todas las versiones para facilitar la navegación.",
      "whereIsMyProgress": "Puedes visualizar tu progreso en varios lugares:\n\n1) En la página de inicio - tarjeta 'Mi Progreso' con estadísticas generales y sección 'Continúa donde lo dejaste'\n\n2) En el Avatar - círculo de progreso alrededor de tu foto muestra la completitud del perfil\n\n3) En las páginas de Cursos - barras de progreso en cada curso y módulo\n\n4) En las páginas de Rutas - porcentaje de conclusión de cada ruta\n\n5) En Flashcards > Progreso - estadísticas detalladas de estudios\n\n6) En Evaluaciones - historial y resultados de tus pruebas",
      "howToFindCourse": "Usa la barra de búsqueda en la parte superior o navega por las páginas de Rutas (/tracks) y Cursos (/courses). También puedes acceder a estas secciones directamente desde los enlaces en el menú lateral (sidebar).",
      "videoNotPlaying": "Verifica tu conexión a internet. Intenta actualizar la página (F5) o limpiar el caché del navegador. Si el problema persiste, prueba con otro navegador o crea un ticket de soporte.",
      "videoSpeed": "En el reproductor de video, haz clic en el icono de configuración (engranaje) y selecciona la velocidad deseada: 0.5x, 0.75x, 1x, 1.25x, 1.5x o 2x.",
      "howToStartAssessment": "Las evaluaciones están listadas en cada clase individual. También puedes encontrarlas en la página de 'Evaluaciones' a través del enlace en el menú lateral, donde puedes elegir el simulacro deseado y hacer clic en 'Iniciar Evaluación'. Lee las instrucciones antes de comenzar.",
      "assessmentTimeLimit": "Tenemos tres tipos de evaluaciones: quiz, simulacros y disertativas. El límite de tiempo existe solo en los simulacros, que simulan el examen real. El cronómetro aparece en la parte superior y cambia de color cuando quedan 5 minutos. Quiz y disertativas no tienen límite de tiempo.",
      "retakeAssessment": "¡Sí! Puedes repetir cualquier evaluación las veces que quieras. Recomendamos esperar algunos días entre intentos para un mejor aprendizaje.",
      "howToCreateTicket": "Haz clic en el botón flotante de soporte (esquina inferior derecha) o accede a 'Mis Tickets' en el menú. Describe tu duda detalladamente y adjunta archivos si es necesario.",
      "ticketResponseTime": "Nuestros tutores responden en hasta 24 horas hábiles. Recibes una notificación por correo cuando hay una respuesta.",
      "attachFiles": "En el modal de creación de ticket, haz clic en 'Adjuntar archivos' o arrastra los archivos al área indicada. Acepta imágenes (JPG, PNG) y documentos (PDF, DOC).",
      "reopenTicket": "¡Sí! Si la respuesta no aclaró tu duda, haz clic en 'Reabrir Ticket' y explica qué necesita ser aclarado.",
      "howToPost": "Accede a 'Comunidad' en el menú, haz clic en 'Nueva Publicación', escribe tu texto y haz clic en 'Publicar'. Puedes agregar imágenes, enlaces de videos y documentos. No es posible mencionar a otros usuarios.",
      "reportContent": "Todas las publicaciones y respuestas tienen un botón 'Denunciar'. Haz clic en él, elige el motivo de la denuncia y agrega detalles si es necesario.",
      "editPost": "¡Sí! Puedes editar tus publicaciones en cualquier momento. Solo haz clic en el botón 'Editar' en tu publicación.",
      "updateProfile": "Accede a 'Perfil' en el menú lateral, haz clic en 'Editar Perfil' y actualiza tu información. Recuerda guardar los cambios. Cuando tu perfil esté 100% completo, el círculo alrededor de tu foto en el header se pondrá verde.",
      "changePassword": "En tu perfil, encontrarás un botón que te guiará a través del procedimiento de cambio de contraseña."
    }
  },
  "LiveSessions": {
    "title": "Sesiones en Vivo",
    "subtitle": "Participa en clases en vivo con nuestros tutores especializados",
    "description": "Sigue las sesiones programadas, participa en tiempo real y mira las grabaciones",
    "upcoming": "Próximas Sesiones",
    "live": "En Vivo Ahora",
    "recorded": "Sesiones Grabadas",
    "allRecordings": "Todas las Grabaciones",
    "noUpcoming": "Ninguna sesión programada",
    "noUpcomingDescription": "No hay sesiones programadas en este momento. ¡Vuelve más tarde!",
    "noLive": "Ninguna sesión en vivo",
    "noLiveDescription": "No hay sesiones en curso ahora",
    "noRecorded": "Ninguna grabación disponible",
    "noRecordedDescription": "Las grabaciones de sesiones anteriores aparecerán aquí",
    "joinNow": "Unirse Ahora",
    "joining": "Uniéndose...",
    "watchRecording": "Ver Grabación",
    "duration": "Duración",
    "participants": "participantes",
    "startTime": "Inicio",
    "endTime": "Fin",
    "instructor": "Instructor",
    "topic": "Tema",
    "scheduledFor": "Programado para",
    "recordedOn": "Grabado el",
    "viewDetails": "Ver Detalles",
    "register": "Inscribirse",
    "registered": "Inscrito",
    "registering": "Inscribiendo...",
    "unregister": "Cancelar Inscripción",
    "filters": {
      "all": "Todas",
      "thisWeek": "Esta Semana",
      "thisMonth": "Este Mes",
      "topic": "Por Tema"
    },
    "status": {
      "scheduled": "Programada",
      "live": "En Vivo",
      "ended": "Finalizada",
      "cancelled": "Cancelada"
    },
    "error": {
      "loadTitle": "Error al cargar sesiones",
      "loadDescription": "No se pudieron cargar las sesiones. Intenta de nuevo.",
      "joinTitle": "Error al unirse a la sesión",
      "joinDescription": "No se pudo unir a la sesión. Verifica tu conexión.",
      "registerTitle": "Error al inscribirse",
      "registerDescription": "No se pudo completar la inscripción. Intenta de nuevo.",
      "noStreamTitle": "Stream no disponible",
      "noStreamDescription": "Esta grabación no está disponible para visualización en línea",
      "noDownloadTitle": "Descarga no disponible",
      "noDownloadDescription": "Esta grabación no está disponible para descargar"
    },
    "loading": "Cargando grabaciones...",
    "searchPlaceholder": "Buscar grabaciones...",
    "filterStatus": "Filtrar por estado",
    "sortBy": "Ordenar por",
    "sort": {
      "date": "Fecha de grabación",
      "title": "Título",
      "duration": "Duración",
      "views": "Visualizaciones"
    },
    "recordingStatus": {
      "all": "Todos",
      "available": "Disponible",
      "processing": "Procesando",
      "failed": "Falló",
      "expired": "Expirado"
    },
    "showing": "Mostrando {count} de {total} grabaciones",
    "refresh": "Actualizar",
    "noRecordings": "No se encontraron grabaciones",
    "noRecordingsDescription": "No hay grabaciones disponibles en este momento",
    "views": "visualizaciones",
    "watch": "Ver",
    "opening": "Abriendo...",
    "download": "Descargar",
    "availableUntil": "Disponible hasta {date}",
    "joinButton": {
      "generating": "Generando token...",
      "joining": "Entrando a la sesión...",
      "joinLive": "Unirse en Vivo",
      "scheduled": "Sesión Programada",
      "ended": "Sesión Finalizada",
      "cancelled": "Sesión Cancelada",
      "unavailable": "No disponible",
      "expiresIn": "El enlace expira en",
      "expired": "Enlace expirado. Haz clic de nuevo para generar uno nuevo."
    },
<<<<<<< HEAD
=======
    "errorHandler": {
      "title": "Error al Acceder a la Sesión",
      "tokenInvalid": "El enlace de acceso no es válido o ha expirado. Por favor, genera un nuevo enlace.",
      "tokenUsed": "Este enlace ya se ha utilizado anteriormente. Por tu seguridad, cada enlace solo puede usarse una vez.",
      "sessionUnavailable": "La sesión no está disponible en este momento. Puede haber terminado, cancelado o aún no ha comenzado.",
      "accessDenied": "No tienes permiso para acceder a esta sesión. Verifica que estés inscrito en el curso o contacta con soporte.",
      "unknownError": "Ha ocurrido un error inesperado. Por favor, inténtalo de nuevo.",
      "retry": "Intentar de Nuevo",
      "dismiss": "Cerrar"
    },
    "waitingRoom": {
      "title": "Preparando Tu Aula",
      "subtitle": "Espera un momentito mientras preparamos un espacio especial para ti",
      "messages": [
        "Ajustando las sillas virtuales...",
        "Puliendo la pizarra digital...",
        "Organizando tus materiales de estudio...",
        "Verificando la temperatura ideal del aula...",
        "Preparando el café virtual... ☕",
        "Probando la acústica perfecta...",
        "Conectándote con tu profesor...",
        "¡Casi listo! Solo un segundito más..."
      ],
      "validating": "Validando tu acceso...",
      "redirecting": "¡Todo listo! Te estamos redirigiendo a la clase..."
    },
>>>>>>> eada6b35
    "page": "Página {current} de {total}",
    "previous": "Anterior",
    "next": "Siguiente"
  },
    "ViewTicket": {
    "title": "Detalles del Ticket",
    "loading": "Cargando detalles...",
    "notFound": "Ticket no encontrado",
    "close": "Cerrar",
    "acceptAnswer": "Aceptar Respuesta",
    "needClarification": "Necesito Aclaración",
    "ticketResolved": "Ticket Resuelto",
    "waitingResponse": "Esperando respuesta del tutor",
    "reopenIndicator": "Reapertura",
    "reopenMessagePrefix": "Motivo de la reapertura:",
    "resolvedAt": "Resuelto el {date}",
    "messagesCount": "{count} mensajes en la conversación",
    "acceptSuccess": "Respuesta aceptada con éxito",
    "acceptSuccessDescription": "El ticket ha sido marcado como resuelto",
    "status": {
      "open": "Abierto",
      "answered": "Respondido",
      "resolved": "Resuelto"
    },
    "context": {
      "lesson": "Lección",
      "assessment": "Evaluación",
      "flashcard": "Flashcard",
      "general": "General"
    },
    "role": {
      "student": "Estudiante",
      "tutor": "Tutor",
      "admin": "Admin"
    },
    "error": {
      "fetchTitle": "Error al cargar el ticket",
      "fetchDescription": "No se pudieron cargar los detalles del ticket",
      "replyTitle": "Error al enviar respuesta",
      "replyDescription": "No se pudo enviar la respuesta. Inténtalo de nuevo.",
      "acceptTitle": "Error al aceptar respuesta",
      "acceptDescription": "No se pudo aceptar la respuesta. Inténtalo de nuevo.",
      "tooManyFiles": "Demasiados archivos",
      "maxFilesDescription": "Máximo de {max} archivos permitidos",
      "fileTooLarge": "Archivo demasiado grande",
      "fileSizeDescription": "{name} excede el tamaño máximo de {max}",
      "uploadFailed": "Error al cargar"
    },
    "reply": {
      "title": "Responder al Estudiante",
      "button": "Responder",
      "placeholder": "Escribe tu respuesta aquí...",
      "send": "Enviar Respuesta",
      "sending": "Enviando...",
      "cancel": "Cancelar",
      "attachments": "archivos adjuntos",
      "dropFiles": "Suelta los archivos aquí",
      "dragDropText": "Haz clic o arrastra archivos aquí",
      "supportedFormats": "Imágenes y PDFs • Máx 10MB"
    },
    "replySuccess": "Respuesta enviada con éxito",
    "replySuccessDescription": "Tu respuesta ha sido añadida al ticket"
  },
  "ReopenTicket": {
    "title": "Reabrir Ticket de Soporte",
    "description": "Usa esta opción cuando necesites más aclaraciones sobre la respuesta recibida.",
    "warning": {
      "title": "Importante:",
      "description": "Reabre el ticket solo si la respuesta no aclaró tu duda. Para agradecimientos o confirmaciones, usa el botón 'Aceptar Respuesta'."
    },
    "reasonLabel": "Explica qué necesita ser aclarado",
    "reasonPlaceholder": "Por ejemplo: 'Todavía no entiendo la parte sobre... ¿Podrías explicar mejor cómo...'",
    "reasonHelp": "Mínimo 10 caracteres",
    "cancel": "Cancelar",
    "reopen": "Reabrir Ticket",
    "reopening": "Reabriendo...",
    "success": "Ticket reabierto con éxito",
    "successDescription": "El tutor ha sido notificado y responderá pronto",
    "error": {
      "title": "Error al reabrir ticket",
      "description": "No se pudo reabrir el ticket. Inténtalo de nuevo.",
      "reasonTooShort": "Explicación muy corta",
      "reasonTooShortDescription": "Por favor, explica mejor qué necesita ser aclarado (mínimo 10 caracteres)"
    }
  },
    "MyTickets": {
    "title": "Mis Tickets de Soporte",
    "description": "Sigue tus preguntas y las respuestas de los tutores",
    "back": "Volver",
    "support": "Soporte",
    "loading": "Cargando tickets...",
    "refresh": "Actualizar",
    "createNew": "Nueva Pregunta",
    "createFirst": "Crear Primera Pregunta",
    "noTickets": "No se encontraron tickets",
    "noTicketsDescription": "Aún no tienes ninguna pregunta registrada. Haz clic en el botón de abajo para crear tu primera.",
    "message": "mensaje",
    "messages": "mensajes",
    "answeredBy": "Respondido por",
    "hasAttachments": "Contiene archivos adjuntos",
    "updated": "Actualizado",
    "resolved": "Resuelto",
    "view": "Ver",
    "showing": "Mostrando {count} de {total} tickets",
    "stats": {
      "open": "Abiertos",
      "answered": "Respondidos",
      "resolved": "Resueltos",
      "total": "Total"
    },
    "status": {
      "open": "Abierto",
      "answered": "Respondido",
      "resolved": "Resuelto"
    },
    "context": {
      "lesson": "Lección",
      "assessment": "Evaluación",
      "flashcard": "Flashcard",
      "general": "General"
    },
    "filter": {
      "all": "Todos",
      "open": "Abiertos",
      "answered": "Respondidos",
      "resolved": "Resueltos"
    },
    "contextFilter": {
      "all": "Todos los Contextos",
      "lesson": "Lecciones",
      "assessment": "Evaluaciones",
      "flashcard": "Flashcards",
      "general": "General"
    },
    "searchPlaceholder": "Buscar en títulos y contenido...",
    "error": {
      "fetchTitle": "Error al cargar tickets",
      "fetchDescription": "No se pudieron cargar tus tickets. Intenta nuevamente."
    },
    "pagination": {
      "perPage": "Por página:",
      "pageOf": "Página {current} de {total}",
      "first": "Primera",
      "previous": "Anterior",
      "next": "Siguiente",
      "last": "Última"
    }
  },



  "Support": {
    "floatingButton": {
      "helpText": "Habla con el profesor si tienes dudas",
      "ariaLabel": "Abrir soporte",
      "closeTooltip": "Cerrar sugerencia"
    },
    "modal": {
      "title": "Enviar Pregunta",
      "subtitle": "Estamos aquí para ayudarte",
      "generalContext": "Pregunta General",
      "contextTypes": {
        "lesson": "Lección",
        "assessment": "Evaluación",
        "flashcard": "Flashcard",
        "general": "General"
      },
      "questionLabel": "¿Cuál es tu pregunta?",
      "questionPlaceholder": "Describe tu pregunta de forma clara y detallada. El profesor recibirá tu mensaje y responderá lo antes posible.",
      "attachments": "Adjuntos",
      "addAttachment": "Agregar archivo",
      "dragDropText": "Arrastra archivos aquí o haz clic para seleccionar",
      "dropFiles": "Suelta los archivos aquí",
      "supportedFormats": "Imágenes (PNG, JPG) o PDFs hasta 10MB",
      "cancel": "Cancelar",
      "send": "Enviar",
      "sending": "Enviando...",
      "infoTitle": "Respuesta rápida garantizada",
      "infoMessage": "Tu pregunta será enviada a un profesor especializado que responderá lo antes posible.",
      "success": {
        "title": "¡Pregunta enviada con éxito!",
        "description": "Un profesor responderá tu pregunta pronto."
      },
      "errors": {
        "tooManyFiles": "Demasiados archivos",
        "maxFilesDescription": "Máximo de {max} archivos permitidos",
        "fileTooLarge": "Archivo muy grande",
        "fileSizeDescription": "{name} excede el tamaño máximo de {max}",
        "submitError": "Error al enviar pregunta",
        "submitDescription": "No fue posible enviar tu pregunta. Intenta nuevamente."
      }
    }
  },
  "Tutor": {
    "back": "Volver",
    "dashboard": {
      "title": "Área del Tutor",
      "subtitle": "Revisa exámenes disertativos y proporciona retroalimentación a los estudiantes"
    },
    "stats": {
      "pending": "Esperando revisión",
      "inProgress": "En revisión",
      "completed": "Revisadas",
      "total": "Total de exámenes"
    },
    "filters": {
      "all": "Todas",
      "pending": "Esperando revisión",
      "inProgress": "En revisión",
      "completed": "Revisadas"
    },
    "status": {
      "submitted": "Esperando revisión",
      "grading": "En revisión",
      "graded": "Revisada"
    },
    "review": {
      "title": "Revisión de Examen",
      "subtitle": "Evalúa las respuestas y proporciona retroalimentación detallada",
      "correct": "Correcta",
      "incorrect": "Incorrecta",
      "reviewLater": "Revisar después",
      "comment": "Comentario del Tutor",
      "commentPlaceholder": "Añade un comentario para el estudiante...",
      "save": "Guardar",
      "saving": "Guardando...",
      "finalize": "Finalizar Revisión",
      "finalizing": "Finalizando...",
      "previous": "Anterior",
      "next": "Siguiente"
    },
    "priority": {
      "high": "Alta prioridad",
      "medium": "Prioridad media",
      "low": "Baja prioridad"
    },
    "messages": {
      "noAttempts": "Ningún intento encontrado",
      "noAttemptsSubtitle": "No hay exámenes pendientes de revisión en este momento",
      "attemptNotFound": "Intento no encontrado",
      "attemptNotFoundSubtitle": "El intento que estás buscando no fue encontrado",
      "loadingAttempts": "Cargando intentos pendientes...",
      "loadingAttempt": "Cargando datos del intento...",
      "reviewSaved": "Revisión guardada con éxito",
      "reviewFinalized": "Revisión finalizada con éxito",
      "errorSaving": "Error al guardar la revisión",
      "errorFinalizing": "Error al finalizar la revisión",
      "errorLoading": "Error al cargar los datos"
    },
    "reports": {
      "loading": "Cargando denuncias...",
      "noReports": "Ninguna denuncia encontrada",
      "noReportsDescription": "No hay denuncias para revisar en este momento",
      "searchPlaceholder": "Buscar por usuario, contenido o motivo...",
      "description": "Descripción",
      "reportedContent": "Contenido denunciado",
      "reportedBy": "Denunciado por",
      "author": "Autor",
      "inPost": "En la publicación",
      "stats": {
        "total": "Total de Denuncias",
        "posts": "Publicaciones",
        "comments": "Comentarios"
      },
      "filter": {
        "allReasons": "Todos los motivos"
      },
      "reasons": {
        "inappropriateContent": "Contenido Inapropiado",
        "spam": "Spam",
        "offensiveLanguage": "Lenguaje Ofensivo",
        "harassment": "Acoso",
        "other": "Otro"
      },
      "type": {
        "all": "Todos los tipos",
        "post": "Publicación",
        "comment": "Comentario"
      },
      "status": {
        "all": "Todos los estados",
        "pending": "Pendiente",
        "resolved": "Resuelto",
        "dismissed": "Desestimado",
        "reviewing": "En revisión"
      },
      "actions": {
        "view": "Visualizar",
        "review": "Revisar",
        "reviewAgain": "Revisar Nuevamente"
      },
      "error": {
        "fetchTitle": "Error al cargar",
        "fetchDescription": "No se pudieron cargar las denuncias"
      },
      "reviewModal": {
        "title": "Revisar Denuncia",
        "reportDetails": "Detalles de la Denuncia",
        "contentPreview": "Contenido Denunciado",
        "selectAction": "Seleccione una Acción",
        "reasonLabel": "Motivo de la Decisión (opcional)",
        "reasonPlaceholder": "Explique el motivo de su decisión...",
        "reportedBy": "Denunciado por",
        "author": "Autor",
        "reportDescription": "Descripción de la denuncia",
        "inPost": "En la publicación",
        "totalReports": "Total de denuncias",
        "views": "visualizaciones",
        "comments": "comentarios",
        "reactions": "reacciones",
        "cancel": "Cancelar",
        "confirm": "Confirmar",
        "submitting": "Procesando...",
        "reasons": {
          "inappropriateContent": "Contenido Inapropiado",
          "spam": "Spam",
          "offensiveLanguage": "Lenguaje Ofensivo",
          "harassment": "Acoso",
          "other": "Otro"
        },
        "actions": {
          "block": {
            "title": "Bloquear Contenido",
            "description": "Bloquea el contenido y marca la denuncia como resuelta. El contenido ya no será visible para los usuarios."
          },
          "dismiss": {
            "title": "Desestimar Denuncia",
            "description": "Desestima la denuncia sin bloquear el contenido. El contenido permanecerá visible."
          },
          "unblock": {
            "title": "Desbloquear Contenido",
            "description": "Desbloquea contenido previamente bloqueado. El contenido volverá a ser visible para los usuarios."
          }
        },
        "success": {
          "title": "Acción Realizada",
          "blocked": "El contenido ha sido bloqueado con éxito.",
          "dismissed": "La denuncia ha sido desestimada.",
          "unblocked": "El contenido ha sido desbloqueado con éxito."
        },
        "error": {
          "noActionTitle": "Acción Necesaria",
          "noActionDescription": "Por favor, seleccione una acción antes de confirmar.",
          "unauthorizedTitle": "No Autorizado",
          "unauthorizedUnblock": "Solo los administradores pueden desbloquear contenido.",
          "reviewTitle": "Error al Revisar",
          "defaultMessage": "No se pudo procesar la revisión. Intente nuevamente."
        }
      }
    },
    "flashcardStats": {
      "title": "Estadísticas de Flashcards",
      "studentName": "Estudiante: {name}",
      "overallProgress": "Progreso General",
      "masteryRate": "Tasa de Dominio",
      "studyStreak": "Racha de Estudio",
      "days": "días",
      "totalResets": "{count} reinicios",
      "difficultyDistribution": "Distribución de Dificultad",
      "easy": "Fácil",
      "neutral": "Neutro",
      "hard": "Difícil",
      "recentActivity": "Actividad Reciente",
      "today": "Hoy",
      "last7Days": "Últimos 7 días",
      "last30Days": "Últimos 30 días",
      "argumentPerformance": "Rendimiento por Argumento",
      "reviewed": "Revisados",
      "progress": "Progreso",
      "totalInteractions": "{count} interacciones totales",
      "retry": "Reintentar",
      "tabOverview": "Vista General",
      "tabTimeline": "Línea de Tiempo",
      "tabChallenges": "Desafíos",
      "tabPatterns": "Patrones",
      "tabAchievements": "Logros",
      "loadDetailedAnalytics": "Cargar Análisis Detallado",
      "detailedView": "Vista Detallada",
      "basicView": "Vista Básica",
      "medium": "Medio",
      "studyTimeline": "Línea de Tiempo de Estudio",
      "firstInteraction": "Primera Interacción",
      "lastInteraction": "Última Interacción",
      "totalDaysActive": "Total de Días Activos",
      "avgSessionsPerDay": "Promedio de Sesiones por Día",
      "monthlyProgress": "Progreso Mensual",
      "interactions": "interacciones",
      "cards": "tarjetas",
      "mostChallenging": "Más Desafiantes",
      "easiest": "Más Fáciles",
      "failRate": "falla",
      "successRate": "éxito",
      "attempts": "intentos",
      "difficultyBreakdown": "Distribución de Dificultad",
      "studyPatterns": "Patrones de Estudio",
      "preferredTimes": "Horarios Preferidos",
      "morning": "Mañana",
      "afternoon": "Tarde",
      "evening": "Noche",
      "peakHours": "Horas Pico",
      "performanceMetrics": "Métricas de Rendimiento",
      "improvementRate": "Tasa de Mejora",
      "avgTimePerCard": "Tiempo Promedio por Tarjeta",
      "accuracyTrend": "Tendencia de Precisión",
      "trend": {
        "improving": "Mejorando",
        "stable": "Estable",
        "declining": "Declinando"
      },
      "consistencyScore": "Puntuación de Consistencia",
      "overallScore": "Puntuación General",
      "currentStreak": "Racha Actual",
      "longestStreak": "Racha Más Larga",
      "consistency30Days": "Consistencia 30 días",
      "missedDays": "Días Perdidos",
      "totalPoints": "Puntos Totales",
      "unlockedAchievements": "Logros Desbloqueados",
      "nextAchievements": "Próximos Logros",
      "remaining": "{count} restantes",
      "noDataTitle": "Sin datos de desafíos",
      "noDataDescription": "Comienza a estudiar con flashcards para ver tus desafíos y progreso.",
      "noAchievementsTitle": "Ningún logro aún",
      "noAchievementsDescription": "¡Continúa estudiando para desbloquear logros y ganar puntos!"
    },
    "overview": {
      "tabs": {
        "assessmentOverview": "Evaluaciones - Visión General",
        "assessmentAnalysis": "Evaluaciones - Análisis",
        "flashcards": "Flashcards",
        "reports": "Denuncias",
        "support": "Soporte"
      },
      "loading": {
        "attempts": "Cargando intentos pendientes..."
      },
      "filters": {
        "all": "Todas",
        "pending": "Esperando revisión",
        "inProgress": "En revisión",
        "completed": "Revisadas",
        "groupByStudent": "Agrupar por Estudiante",
        "groupByExam": "Agrupar por Examen"
      },
      "search": {
        "placeholder": "Buscar por estudiante o examen...",
        "results": "{count} intentos encontrados"
      },
      "stats": {
        "openExams": "Exámenes Abiertos",
        "pending": "Esperando Revisión",
        "waitingStudent": "Esperando Estudiante",
        "approved": "Aprobados",
        "total": "Total",
        "quizStats": "Estadísticas de Quiz",
        "totalAttempts": "Intentos Totales",
        "differentQuizzes": "Quizzes Diferentes",
        "uniqueStudents": "Estudiantes Únicos",
        "totalErrors": "Errores Totales",
        "simuladoStats": "Estadísticas de Simulacro",
        "differentSimulados": "Simulacros Diferentes"
      },
      "details": {
        "students": "Estudiantes:",
        "average": "Promedio:",
        "lastAttempt": "Último intento:",
        "viewDetails": "Ver detalles",
        "status": "Estado:"
      },
      "priority": {
        "high": "Alta",
        "medium": "Media",
        "low": "Baja"
      },
      "empty": {
        "noAttempts": "No se encontraron intentos",
        "noExams": "No hay pruebas",
        "noExamsDescription": {
          "all": "en este momento",
          "pending": "esperando revisión en este momento",
          "inProgress": "en revisión en este momento",
          "completed": "revisadas en este momento"
        },
        "noAnalyticsTitle": "No hay datos de análisis disponibles",
        "noAnalyticsDescription": "Los análisis detallados estarán disponibles cuando haya intentos de Quiz o Simulacro realizados por los estudiantes."
      }
    },
    "tutorFlashcards": {
      "loading": "Cargando estadísticas de flashcards...",
      "stats": {
        "totalStudents": "Estudiantes Totales",
        "activeStudents": "Estudiantes Activos", 
        "averageMastery": "Tasa Promedio de Dominio",
        "averageAllStudents": "Promedio de todos los estudiantes",
        "masteryRate": "Tasa de Dominio",
        "cardsReviewed": "Tarjetas Revisadas",
        "studyStreak": "Días de Racha",
        "easyHard": "Fácil / Difícil",
        "last7Days": "Últimos 7 días",
        "performanceByArgument": "Rendimiento por Argumento",
        "moreArguments": "+{count} argumentos",
        "lastActivity": "Última actividad",
        "performanceDistribution": "Distribución de Rendimiento",
        "performanceLevels": "Niveles de Rendimiento:"
      },
      "activityStatus": {
        "active": "Activo",
        "moderate": "Moderado",
        "inactive": "Inactivo"
      },
      "performanceLevel": {
        "excellent": "Excelente",
        "good": "Bueno",
        "needsAttention": "Necesita Atención",
        "critical": "Crítico"
      },
      "legend": {
        "excellent": "Excelente: ≥80% dominio",
        "good": "Bueno: 60-79% dominio",
        "attention": "Atención: 40-59% dominio",
        "critical": "Crítico: <40% dominio"
      },
      "filters": {
        "title": "Filtros",
        "searchPlaceholder": "Buscar estudiante en el sistema...",
        "quickPeriod": "Período Rápido",
        "last7Days": "Últimos 7 días",
        "last30Days": "Últimos 30 días",
        "allPeriods": "Todos los períodos"
      },
      "search": {
        "foundSingle": "{count} estudiante encontrado para \"{term}\"",
        "foundMultiple": "{count} estudiantes encontrados para \"{term}\"",
        "noStudentsActivity": "No hay estudiantes con actividad en flashcards para los filtros seleccionados."
      },
      "pagination": {
        "previous": "Anterior",
        "next": "Siguiente",
        "pageOf": "Página {current} de {total}"
      }
    }
  }

,
  "Profile": {
    "title": "Perfil",
    "welcomeBack": "Bienvenido de nuevo",
    "manageYourProfile": "Gestiona tu perfil",
    "back": "Volver",
    "yes": "Sí",
    "no": "No",
    "personalInfo": "Información Personal",
    "personalInfoDescription": "Gestiona tus datos personales y preferencias",
    "addresses": "Direcciones",
    "name": "Nombre",
    "email": "Correo Electrónico",
    "cpf": "Documento de Identidad",
    "document": "Documento",
    "phone": "Teléfono",
    "birthDate": "Fecha de Nacimiento",
    "birthDatePlaceholder": "Seleccionar fecha",
    "lastLogin": "Último Acceso",
    "postalCode": "Código Postal",
    "noAddresses": "No hay direcciones registradas",
    "addAddress": "Añadir Dirección",
    "editAddress": "Editar Dirección",
    "deleteAddress": "Eliminar Dirección",
    "updateAddress": "Actualizar Dirección",
    "confirmDeleteAddress": "Confirmar Eliminación",
    "deleteAddressWarning": "¿Está seguro de que desea eliminar la dirección {street}, {number}? Esta acción no se puede deshacer.",
    "confirmDelete": "Confirmar",
    "deleting": "Eliminando...",
    "addFirstAddress": "Añadir Primera Dirección",
    "loadingAddresses": "Cargando direcciones...",
    "street": "Calle",
    "number": "Número",
    "complement": "Complemento",
    "district": "Distrito",
    "city": "Ciudad",
    "state": "Estado/Provincia",
    "country": "País",
    "streetRequired": "La calle es obligatoria",
    "numberRequired": "El número es obligatorio",
    "cityRequired": "La ciudad es obligatoria",
    "countryRequired": "El país es obligatorio",
    "postalCodeRequired": "El código postal es obligatorio",
    "streetPlaceholder": "Ej: Calle de las Flores",
    "numberPlaceholder": "Ej: 123A",
    "complementPlaceholder": "Ej: Apt. 7, Bloque B",
    "districtPlaceholder": "Ej: Centro",
    "cityPlaceholder": "Ej: Madrid",
    "statePlaceholder": "Ej: Comunidad de Madrid",
    "countryPlaceholder": "Ej: España",
    "postalCodePlaceholder": "Ej: 28001",
    "cancel": "Cancelar",
    "saveAddress": "Guardar Dirección",
    "saving": "Guardando...",
    "updating": "Actualizando...",
    "edit": "Editar",
    "close": "Cerrar",
    "security": "Seguridad",
    "securityDescription": "Gestiona tu contraseña de acceso",
    "changePhoto": "Cambiar foto",
    "profileImageUrl": "URL de la foto de perfil",
    "phonePlaceholder": "Ej: +34 666 123 456",
    "phoneNumberPlaceholder": "Número con código de área",
    "phoneInstructions": "Incluye el código de área de tu teléfono",
    "professionPlaceholder": "Ej: Médico, Enfermero, Fisioterapeuta...",
    "specializationPlaceholder": "Ej: Cardiología, Pediatría, Ortopedia...",
    "bioPlaceholder": "Cuéntanos un poco sobre ti y tu trayectoria profesional...",
    "communityConsentDescription": "Permitir que otros usuarios vean mi perfil en la comunidad",
    "emailNotEditable": "El correo electrónico no se puede cambiar por razones de seguridad",
    "cpfNotEditable": "El CPF no se puede cambiar después del registro",
    "save": "Guardar",
    "noChanges": "Sin cambios",
    "noChangesDescription": "No se detectaron cambios en los datos",
    "updateSuccess": "Perfil actualizado",
    "updateSuccessDescription": "Tu información ha sido actualizada exitosamente",
    "changePassword": "Cambiar Contraseña",
    "sending": "Enviando...",
    "passwordResetEmailSent": "¡Correo de restablecimiento de contraseña enviado!",
    "passwordResetEmailDescription": "Hemos enviado un enlace a {email} con instrucciones para cambiar tu contraseña. Revisa tu bandeja de entrada y spam.",
    "confirmPasswordReset": "Confirmar cambio de contraseña",
    "passwordResetConfirmationMessage": "Se enviará un correo a {email} con instrucciones para restablecer tu contraseña. ¿Deseas continuar?",
    "confirm": "Confirmar",
    "cancel": "Cancelar",
    "certificates": {
      "title": "Mis Certificados",
      "titleDescription": "Visualiza y descarga tus certificados de finalización",
      "noCertificates": "No hay certificados disponibles",
      "noCertificatesDesc": "Tus certificados aparecerán aquí cuando completes cursos, rutas o módulos.",
      "loading": "Cargando certificados...",
      "download": "Descargar PDF",
      "downloading": "Descargando...",
      "view": "Ver",
      "verify": "Verificar",
      "validationCode": "Código de Validación",
      "issueDate": "Fecha de Emisión",
      "expirationDate": "Fecha de Vencimiento",
      "noExpiration": "Sin vencimiento",
      "type": {
        "COURSE_COMPLETION": "Finalización de Curso",
        "TRACK_COMPLETION": "Finalización de Ruta",
        "MODULE_COMPLETION": "Finalización de Módulo"
      },
      "status": {
        "AVAILABLE": "Disponible",
        "PENDING": "Pendiente",
        "REVOKED": "Revocado"
      },
      "details": {
        "courseName": "Curso",
        "trackName": "Ruta",
        "moduleName": "Módulo",
        "completionDate": "Fecha de Finalización",
        "totalHours": "Carga Horaria",
        "hours": "{count} horas",
        "instructor": "Instructor",
        "organization": "Organización"
      },
      "downloadCount": "{count, plural, =0 {Nunca descargado} =1 {Descargado 1 vez} other {Descargado {count} veces}}",
      "error": {
        "fetchTitle": "Error al cargar certificados",
        "fetchDescription": "No se pudieron cargar tus certificados. Intenta nuevamente.",
        "downloadTitle": "Error al descargar certificado",
        "downloadDescription": "No se pudo descargar el certificado. Intenta nuevamente."
      }
    },
    "validation": {
      "nameMin": "El nombre debe tener al menos 3 caracteres",
      "emailInvalid": "Correo electrónico no válido",
      "cpfInvalid": "El CPF debe contener 11 dígitos",
      "urlInvalid": "URL no válida",
      "bioMax": "La biografía debe tener como máximo 500 caracteres",
      "professionMax": "La profesión debe tener como máximo 100 caracteres",
      "specializationMax": "La especialización debe tener como máximo 100 caracteres"
    },
    "error": {
      "title": "Error al actualizar",
      "emailInvalid": "Correo electrónico no válido",
      "cpfInvalid": "CPF no válido",
      "nameMin": "El nombre debe tener al menos 3 caracteres",
      "urlInvalid": "URL de la imagen no válida",
      "atLeastOneField": "Al menos un campo debe ser modificado",
      "emailInUse": "Este correo electrónico ya está en uso",
      "cpfInUse": "Este CPF ya está registrado",
      "sessionExpired": "Tu sesión ha expirado. Inicia sesión nuevamente",
      "updateFailed": "Error al actualizar el perfil"
    },
    "assessments": {
      "title": "Mis Evaluaciones Abiertas",
      "noAssessments": "No se encontraron evaluaciones abiertas",
      "noAssessmentsDesc": "Tus evaluaciones abiertas aparecerán aquí cuando comiences a responderlas.",
      "loading": "Cargando evaluaciones...",
      "refresh": "Actualizar",
      "questions": "Preguntas",
      "pending": "Pendientes",
      "reviewed": "Revisadas",
      "score": "Nota",
      "submitted": "Enviada",
      "graded": "Finalizada",
      "status": {
        "inProgress": "En progreso",
        "submitted": "Esperando revisión",
        "submittedComplete": "Revisión completa",
        "grading": "Siendo revisada",
        "graded": "Finalizada"
      },
      "actions": {
        "continue": "Continuar prueba",
        "waitReview": "Esperar revisión",
        "viewResult": "Ver resultado",
        "retake": "Repetir Prueba",
        "viewDetails": "Ver detalles"
      }
    },
    "bio": "Biografía",
    "profession": "Profesión",
    "specialization": "Especialización",
    "curriculumUrl": "Currículum",
    "curriculumUrlPlaceholder": "Carga tu currículum en PDF",
    "hasEuropeanCitizenship": "Ciudadanía Europea",
    "hasEuropeanCitizenshipDescription": "Poseo ciudadanía de un país de la Unión Europea",
    "uploadCurriculum": "Cargar Currículum",
    "uploadingCurriculum": "Cargando currículum...",
    "curriculumUploaded": "Currículum cargado",
    "removeCurriculum": "Eliminar currículum",
    "downloadCurriculum": "Descargar currículum",
    "viewCurriculum": "Ver currículum",
    "language": "Idioma",
    "timezone": "Zona Horaria",
    "emailVerified": "Correo Verificado",
    "authorization": "Autorización",
    "role": "Rol",
    "effectivePeriod": "Período Vigente",
    "permissions": "Permisos",
    "restrictions": "Restricciones",
    "primaryAddress": "Dirección Principal",
    "communityConsent": "Consentimiento de la Comunidad",
    "authorized": "Autorizado",
    "notAuthorized": "No Autorizado",
    "since": "Desde",
    "basicInfo": "Información Básica",
    "documentation": "Documentación",
    "professionalProfile": "Perfil Profesional",
    "communityStatus": "Estado de la Comunidad",
    "activated": "Activado",
    "deactivated": "Desactivado",
    "communityConsentActive": "Tu perfil es visible para la comunidad",
    "communityConsentInactive": "Activa para participar en la comunidad",
    "communityBenefitsTitle": "¿Por qué activar el perfil de la comunidad?",
    "communityBenefit1": "Conéctate con otros profesionales de la salud",
    "communityBenefit2": "Comparte experiencias y conocimientos",
    "communityBenefit3": "Participa en discusiones y foros exclusivos",
    "removePhoto": "Eliminar foto",
    "uploading": "Subiendo...",
    "imageUploadSuccess": "Imagen subida con éxito",
    "curriculum": "Currículum",
    "viewCurriculum": "Ver CV",
    "uploadCurriculum": "Cargar PDF o documento Word (máx. 10MB)",
    "curriculumUploadSuccess": "Currículum cargado con éxito",
    "clickToDownload": "Haz clic para descargar",
    "europeanCitizenship": "Ciudadanía Europea",
    "europeanCitizenshipDescription": "¿Tienes ciudadanía de algún país de la Unión Europea?",
    "europeanCitizenshipInfo": "Esta información puede proporcionar oportunidades adicionales y beneficios dentro del sistema médico europeo.",
    "errors": {
      "invalidImageType": "Tipo de archivo no válido. Use JPG, PNG, GIF o WebP",
      "imageTooLarge": "Archivo demasiado grande. Tamaño máximo: 5MB",
      "invalidCurriculumType": "Por favor, carga un archivo PDF o documento Word",
      "curriculumTooLarge": "Archivo demasiado grande. Tamaño máximo: 10MB",
      "uploadFailed": "Error al subir imagen"
    },
    "upload": {
      "supportedFormats": "Formatos soportados"
    },
    "success": "Éxito"
  },
  "Assessments": {
    "title": "Mis Evaluaciones",
    "subtitle": "Sigue tu progreso en todas las evaluaciones",
    "loading": "Cargando evaluaciones...",
    "search": "Buscar evaluaciones...",
    "noAssessments": "No se encontraron evaluaciones",
    "questions": "preguntas",
    "attempts": "Intentos realizados",
    "stats": {
      "total": "Total",
      "completed": "Completadas",
      "inProgress": "En Progreso",
      "notStarted": "No Iniciadas",
      "averageScore": "Promedio General"
    },
    "filter": {
      "all": "Todas las Evaluaciones",
      "quiz": "Solo Quiz",
      "simulado": "Solo Simulacros",
      "provaAberta": "Solo Pruebas Abiertas"
    },
    "types": {
      "quiz": "Quiz",
      "simulado": "Simulacro",
      "prova_aberta": "Prueba Abierta"
    },
    "tabs": {
      "available": "Evaluaciones Disponibles",
      "results": "Mis Resultados",
      "openExams": "Preguntas Abiertas"
    },
    "status": {
      "notStarted": "No Iniciada",
      "not_started": "No Iniciada",
      "in_progress": "En Progreso",
      "completed": "Completada",
      "under_review": "En Revisión",
      "reviewed": "Revisada"
    },
    "linkedToLesson": "Vinculada a una lección",
    "startAssessment": "Iniciar Evaluación"
  },
  "Nav": {
    "home": "Inicio",
    "blog": "Soporte",
    "FAQ": "Preguntas Frecuentes",
    "cursos": "Cursos",
    "profile": "Perfil",
    "viewProfile": "Ver perfil",
    "userMenu": "Menú de usuario",
    "settings": "Configuraciones",
    "logout": "Salir",
    "complete": "completo",
    "goToClasses": "Ir a Clases"
  },
  "meta": {
    "title": "Revalida Italia",
    "description": "Revalida Italia - Revalidación de diploma en Italia"
  },
  "Login": {
    "title": "¡Bienvenido!",
    "subtitle": "Introduce tu correo electrónico y contraseña para continuar.",
    "email": "Correo electrónico",
    "password": "Contraseña",
    "button": "Acceder",
    "buttonSuccess": "¡Éxito!",
    "buttonLoading": "Ingresando...",
    "forgotPassword": "¿Olvidaste tu contraseña?",
    "emailRequired": "Correo electrónico es obligatorio",
    "emailInvalid": "Formato de correo electrónico inválido",
    "passwordRequired": "Contraseña es obligatoria",
    "passwordMinLength": "La contraseña debe tener al menos {min} caracteres",
    "passwordUppercase": "La contraseña debe contener al menos una letra mayúscula",
    "passwordNumber": "La contraseña debe contener al menos un número",
    "passwordSpecial": "La contraseña debe contener al menos un carácter especial",
    "loginFailed": "Usuario o contraseña inválidos",
    "networkError": "Error de conexión. Verifica tu internet e intenta nuevamente.",
    "invalidCredentials": "Correo o contraseña incorrectos. Por favor, intenta nuevamente.",
    "genericError": "Ocurrió un error al iniciar sesión. Por favor, intenta nuevamente."
  },
  "ForgotPassword": {
    "title": "¿Olvidaste tu contraseña?",
    "subtitle": "No te preocupes, te ayudaremos",
    "instructions": "Ingresa tu correo electrónico registrado y te enviaremos instrucciones para restablecer tu contraseña.",
    "email": "Correo electrónico",
    "emailPlaceholder": "tu@correo.com",
    "button": "Enviar instrucciones",
    "sending": "Enviando...",
    "backToLogin": "Volver al inicio de sesión",
    "emailRequired": "Correo electrónico es obligatorio",
    "emailInvalid": "Formato de correo electrónico inválido",
    "forgotPasswordFailed": "Error al procesar la solicitud. Intenta nuevamente.",
    "rateLimitError": "Demasiados intentos. Por favor, espera un momento antes de intentarlo de nuevo.",
    "networkError": "Error de conexión. Verifica tu conexión a internet e intenta de nuevo.",
    "successTitle": "¡Correo enviado!",
    "successMessage": "Enviamos instrucciones a {email}",
    "checkSpam": "Si no encuentras el correo, verifica tu carpeta de spam."
  },
  "ResetPassword": {
    "title": "Restablecer contraseña",
    "subtitle": "Crea una nueva contraseña segura",
    "newPassword": "Nueva contraseña",
    "confirmPassword": "Confirmar contraseña",
    "passwordPlaceholder": "Ingresa tu nueva contraseña",
    "confirmPasswordPlaceholder": "Ingresa la contraseña nuevamente",
    "button": "Restablecer contraseña",
    "updating": "Actualizando...",
    "backToLogin": "Volver al inicio de sesión",
    "passwordRequired": "Contraseña es obligatoria",
    "confirmPasswordRequired": "Confirmación de contraseña es obligatoria",
    "passwordMinLength": "Mínimo de {min} caracteres",
    "passwordUppercase": "Al menos una letra mayúscula",
    "passwordLowercase": "Al menos una letra minúscula",
    "passwordNumber": "Al menos un número",
    "passwordSpecial": "Al menos un carácter especial",
    "passwordsDoNotMatch": "Las contraseñas no coinciden",
    "passwordRequirements": "Requisitos de la contraseña:",
    "invalidToken": "Enlace inválido o expirado. Solicita un nuevo enlace de restablecimiento.",
    "resetPasswordFailed": "Error al restablecer la contraseña. Inténtalo nuevamente.",
    "successTitle": "¡Contraseña restablecida!",
    "successMessage": "Tu contraseña ha sido cambiada exitosamente.",
    "goToLogin": "Ir al inicio de sesión",
    "validatingToken": "Verificando enlace de restablecimiento...",
    "invalidTokenTitle": "Enlace Inválido",
    "invalidOrExpiredToken": "Este enlace de restablecimiento no es válido o ha expirado.",
    "requestNewLink": "Solicitar nuevo enlace",
    "tokenVerificationError": "Error al verificar el enlace. Inténtalo nuevamente.",
    "redirectingToLogin": "Redirigiendo al inicio de sesión...",
    "networkError": "Error de conexión. Verifica tu conexión a internet e inténtalo nuevamente.",
    "passwordStrong": "¡Contraseña fuerte y segura!",
    "passwordsMatch": "Las contraseñas coinciden"
  },
  "Dashboard": {
    "title": "Área del Estudiante",
    "greeting": "¡Bienvenido de nuevo, {name}!",
    "termsLink": "Términos de Uso - Programa Revalida Italia",
    "termsAccepted": "Términos de Uso Aceptados",
    "termsPending": "Términos de Uso - Pendiente de Firma",
    "trails": "Rutas",
    "courses": "Cursos",
    "offlineMode": "Modo Offline",
    "offlineModeDescription": "Usando datos guardados localmente. La conexión se restablecerá automáticamente.",
    "reconnecting": "Reconectando al servidor...",
    "errorLoadingData": "Error al cargar datos",
    "serverUnavailable": "Servidor No Disponible",
    "serverUnavailableDescription": "Servidor no disponible • Algunas funcionalidades pueden no funcionar",
    "checkingConnection": "Verificando conexión...",
    "retryingConnection": "Intentando reconectar...",
    "continueWatching": {
      "title": "Continúa Donde lo Dejaste",
      "continueButton": "Continuar Viendo",
      "timeRemaining": "Faltan {time}",
      "completed": "completado",
      "minutesAgo": "hace {minutes} minutos",
      "hoursAgo": "hace {hours} horas",
      "daysAgo": "hace {days} días",
      "textLesson": "Lección en texto",
      "accessed": "Accedida"
    }
  },
  "Track": {
    "back": "Volver",
    "courses": "cursos",
    "estimated": "Estimado: {hours}h",
    "coursesInTrack": "Cursos de esta Ruta",
    "noCourses": "No se encontraron cursos para esta ruta.",
    "notFound": {
      "title": "Ruta no encontrada",
      "description": "La ruta que estás buscando no existe o ha sido eliminada."
    }
  },
  "Course": {
    "back": "Volver",
    "modules": "módulos",
    "estimated": "Estimado: {hours}h",
    "level": {
      "beginner": "Principiante",
      "intermediate": "Intermedio",
      "advanced": "Avanzado"
    },
    "modulesInCourse": "Módulos de este Curso",
    "noModules": "No se encontraron módulos para este curso.",
    "moduleOrder": "Módulo {order} de {total}",
    "startCourse": "Comienza este curso",
    "startCourseDescription": "Inicia tu viaje de aprendizaje con el primer módulo de este curso.",
    "startFirstModule": "Iniciar Primer Módulo",
    "startModule": "Iniciar módulo",
    "notFound": {
      "title": "Curso no encontrado",
      "description": "El curso que estás buscando no existe o ha sido eliminado."
    },
     "progress": "Progreso",
  "modulesCompleted": "módulos completados",
  "lessons": "lecciones",
  "courseProgress": "Progreso del Curso",
  "startedOn": "Iniciado el",
  "overall": "General",
  "modules": "Módulos",
  "completed": "Completadas",
  "remaining": "Restante",
  "lessonsLeft": "lecciones restantes",
  "achievement": "Logro",
  "modulesComplete": "de los módulos",
  "overallProgress": "Progreso General",
  "of": "de",
  "lessonsCompleted": "lecciones completadas",
  "courseCompleted": "¡Curso Completado!",
  "completedOn": "Completado el",
  "almostThere": "¡Casi lo logras! Estás a pocos pasos de completar este curso. ¡Sigue así!",
  "halfwayThere": "¡Felicitaciones! Ya has completado la mitad del curso. ¡Continúa el excelente trabajo!",
  "goodStart": "¡Buen comienzo! Estás progresando bien en el curso.",
  "keepGoing": "¡Sigue así! Cada lección completada es un paso hacia tu objetivo.",
  "moduleNumber": "Módulo {number}",
  "done": "completadas",
  "notStarted": "No iniciado",
  "reviewModule": "Revisar Módulo",
  "continueModule": "Continuar Módulo",
  "startModule": "Iniciar Módulo"
  },
  "Module": {
    "back": "Volver al Curso",
    "lessons": "lecciones",
    "estimated": "Estimado: {hours}h",
    "moduleNumber": "Módulo {number}",
    "lessonsInModule": "Lecciones de este Módulo",
    "noLessons": "No se encontraron lecciones para este módulo.",
    "lessonOrder": "Lección {order} de {total}",
    "moduleNavigation": "Navegación del Módulo",
    "youAreHere": "Estás aquí",
    "previousModule": "Módulo Anterior",
    "nextModule": "Próximo Módulo",
    "startModule": "Comenzar Módulo",
    "startModuleDescription": "Comienza con la primera lección de este módulo.",
    "startFirstLesson": "Iniciar Primera Lección",
    "breadcrumb": {
      "dashboard": "Dashboard"
    },
    "notFound": {
      "title": "Módulo no encontrado",
      "description": "El módulo que estás buscando no existe o ha sido eliminado."
    },
    "videoLessons": "video-lecciones",
    "videoLessonsInModule": "Lecciones del Módulo",
    "clickToWatch": "Haz clic para ver",
    "watchFirstVideo": "Ver Primera Lección",
    "startLesson": "Iniciar lección",
    "reviewLesson": "Revisar lección",
    "progress": "Progreso del Módulo",
    "lastAccess": "Último acceso",
    "notStarted": "No iniciado",
    "completedLessons": "Lecciones Completadas",
    "remainingLessons": "Lecciones Restantes",
    "completed": "Completado",
    "overallProgress": "Progreso General",
    "lessons": "lecciones",
    "moduleCompleted": "¡Módulo Completado!",
    "completedOn": "Completado el",
    "motivationSingular": "¡Excelente trabajo! Solo falta 1 lección para completar este módulo!",
    "motivationPlural": "¡Sigue así! Solo faltan {count} lecciones para completar el módulo.",
    "pagination": {
      "showing": "Mostrando",
      "of": "de",
      "lessons": "lecciones",
      "page": "Página",
      "previous": "Anterior",
      "next": "Siguiente"
    }
  },
  "SearchInput": {
    "placeholder": "Buscar curso",
    "iconAlt": "Icono de búsqueda",
    "search": "Buscar",
    "clear": "Borrar búsqueda",
    "shortcutHint": "para enfocar",
    "searching": "Buscando",
    "noSuggestions": "No se encontraron sugerencias",
    "tryDifferent": "Intenta una búsqueda diferente",
    "modules": "módulos"
  },
  "Search": {
    "title": "Búsqueda de Cursos",
    "backToHome": "Volver al Inicio",
    "searchingFor": "Buscando",
    "foundResults": "{count, plural, =0 {Ningún curso encontrado} =1 {1 curso encontrado} other {# cursos encontrados}}",
    "enterSearchTerm": "Ingresa un término de búsqueda para comenzar",
    "searchError": "Error al buscar cursos",
    "tryAgainLater": "Por favor, intenta nuevamente más tarde",
    "noResults": "Ningún curso encontrado",
    "tryDifferentSearch": "Intenta buscar otro término",
    "startSearching": "Usa el campo de búsqueda arriba para encontrar cursos"
  },
  "UserProgress": {
    "title": "Tu Progreso",
    "memberSince": "Miembro desde",
    "lastActivity": "Última Actividad",
    "daysActive": "Días Activos",
    "inProgress": "Cursos Activos",
    "completed": "Cursos Completados",
    "lessons": "Lecciones Completadas",
    "average": "Progreso General",
    "coursesInProgress": "Cursos en Progreso",
    "lessonsSmall": "lecciones",
    "statistics": "Estadísticas",
    "tracks": "Rutas",
    "mostAdvanced": "Más Avanzado",
    "flashcards": "Flashcards",
    "reviewedToday": "Revisado Hoy",
    "answered": "Respondidos",
    "correct": "Correctos",
    "accuracy": "Precisión",
    "lastReview": "Última Revisión"
  },
  "LogoutButton": {
    "logout": "Salir",
    "iconAlt": "Salir"
  },
  "Sidebar": {
    "home": "Inicio",
    "courses": "Cursos",
    "trails": "Rutas",
    "assessments": "Evaluaciones",
    "flashcards": "Flashcards",
    "community": "Comunidad",
    "liveSessions": "Sesiones en Vivo",
    "support": "Soporte",
    "faq": "Preguntas Frecuentes",
    "expand": "Expandir menú",
    "collapse": "Cerrar menú",
    "profile": "Perfil",
    "myTickets": "Mis Tickets"
  },
  "Community": {
    "title": "Comunidad",
    "description": "Conéctate con otros profesionales, resuelve dudas y comparte experiencias",
    "searchPlaceholder": "Buscar por título, contenido, hashtag o autor...",
    "createTopic": "Nueva Publicación",
    "filterBy": "Filtrar por",
    "filterByCourse": "Filtrar por curso",
    "filterByLesson": "Filtrar por clase",
    "allCourses": "Todos los cursos",
    "allLessons": "Todas las clases",
    "filters": {
      "all": "Todos",
      "pinned": "Fijados",
      "myPosts": "Mis publicaciones"
    },
    "tabs": {
      "recent": "Recientes",
      "unanswered": "Sin respuesta"
    },
    "editAction": "Editar",
    "deleteAction": "Eliminar",
    "replyAction": "Responder",
    "reportAction": "Denunciar",
    "editPost": {
      "title": "Editar Publicación",
      "description": {
        "owner": "Realiza cambios en tu publicación",
        "moderator": "Como moderador, solo puedes editar el título de esta publicación"
      },
      "fields": {
        "title": "Título",
        "content": "Contenido"
      },
      "placeholders": {
        "title": "Ingresa el título de la publicación",
        "content": "Ingresa el contenido de la publicación"
      },
      "characters": "caracteres",
      "readOnly": "solo lectura",
      "moderatorNotice": {
        "title": "Acción de Moderación",
        "description": "Esta edición será registrada y el autor será notificado"
      },
      "changesDetected": "Cambios detectados:",
      "changes": {
        "title": "Título modificado",
        "content": "Contenido modificado",
        "hashtags": "Hashtags modificados"
      },
      "save": "Guardar Cambios",
      "cancel": "Cancelar",
      "saving": "Guardando...",
      "success": {
        "title": "Publicación actualizada",
        "description": "Los cambios se han guardado correctamente"
      },
      "errors": {
        "title": "Error al actualizar",
        "titleRequired": "El título es obligatorio",
        "titleTooLong": "El título no puede tener más de 200 caracteres",
        "contentRequired": "El contenido es obligatorio",
        "contentTooLong": "El contenido no puede tener más de 10000 caracteres",
        "invalidTitle": "Título inválido",
        "invalidContent": "Contenido inválido",
        "forbidden": "No tienes permiso para editar esta publicación",
        "postNotFound": "Publicación no encontrada",
        "validationError": "Error de validación",
        "updateFailed": "Error al actualizar la publicación"
      }
    },
    "editComment": {
      "title": "Editar Comentario",
      "description": "Realiza cambios en tu comentario",
      "fields": {
        "content": "Contenido"
      },
      "placeholders": {
        "content": "Ingresa el contenido del comentario"
      },
      "characters": "caracteres",
      "changesDetected": "Cambios detectados en el comentario",
      "note": "Solo el autor del comentario puede editarlo. Los moderadores no pueden editar comentarios de otros usuarios.",
      "save": "Guardar Cambios",
      "cancel": "Cancelar",
      "saving": "Guardando...",
      "success": {
        "title": "Comentario actualizado",
        "description": "Los cambios se han guardado correctamente"
      },
      "errors": {
        "title": "Error al actualizar",
        "contentRequired": "El contenido es obligatorio",
        "contentTooLong": "El contenido no puede tener más de 10000 caracteres",
        "forbidden": "No tienes permiso para editar este comentario",
        "commentNotFound": "Comentario no encontrado",
        "validationError": "Error de validación",
        "updateFailed": "Error al actualizar el comentario"
      }
    },
    "deleteConfirmation": {
      "titlePost": "Eliminar Publicación",
      "titleComment": "Eliminar Comentario",
      "descriptionPost": "¿Estás seguro de que quieres eliminar esta publicación?",
      "descriptionComment": "¿Estás seguro de que quieres eliminar este comentario?",
      "warning": {
        "title": "¡Atención!",
        "description": "Esta acción no se puede deshacer.",
        "postNote": "Si la publicación tiene comentarios, deben eliminarse primero."
      },
      "delete": "Eliminar",
      "deleting": "Eliminando...",
      "cancel": "Cancelar",
      "success": {
        "title": "Éxito",
        "postDeleted": "Publicación eliminada con éxito",
        "commentDeleted": "Comentario eliminado con éxito"
      },
      "errors": {
        "title": "Error al eliminar",
        "hasDependencies": "Esta publicación tiene comentarios y no puede ser eliminada. Elimina los comentarios primero.",
        "badRequest": "Solicitud inválida",
        "forbidden": "No tienes permiso para eliminar este elemento",
        "notFound": "Elemento no encontrado o ya eliminado",
        "deleteFailed": "Error al eliminar el elemento"
      }
    },
    "pinPost": {
      "pin": "Fijar",
      "unpin": "Desfijar",
      "pinning": "Fijando...",
      "success": {
        "pinned": "Publicación fijada",
        "unpinned": "Publicación desfijada",
        "pinnedDescription": "La publicación ha sido fijada en la parte superior de la lista",
        "unpinnedDescription": "La publicación ha sido removida de los fijados"
      },
      "errors": {
        "title": "Error al fijar/desfijar",
        "unauthorized": "No autorizado",
        "unauthorizedDescription": "Solo administradores y tutores pueden fijar publicaciones",
        "forbidden": "No tienes permiso para fijar publicaciones",
        "notFound": "Publicación no encontrada",
        "limitExceeded": "Límite de publicaciones fijadas alcanzado (máximo 3)",
        "failed": "Error al fijar/desfijar la publicación"
      }
    },
    "pinned": "Fijado",
    "timeAgo": "hace {time}",
    "yesterday": "ayer",
    "justNow": "Ahora mismo",
    "hoursAgo": "hace {hours}h",
    "report": {
      "title": "Denunciar Publicación",
      "description": "Ayúdanos a mantener la comunidad segura. Las denuncias son anónimas y serán revisadas por nuestro equipo.",
      "reportingPost": "Denunciando publicación",
      "reportingComment": "Denunciando comentario",
      "reasonLabel": "¿Por qué estás denunciando esta publicación?",
      "detailsLabel": "Detalles adicionales",
      "detailsPlaceholder": "Proporciona más información sobre el problema (opcional)",
      "cancel": "Cancelar",
      "submit": "Enviar Denuncia",
      "submitting": "Enviando...",
      "success": "Denuncia enviada",
      "successDescription": "Gracias por ayudar a mantener nuestra comunidad segura. Tu denuncia será revisada.",
      "warning": "Advertencia",
      "error": "Error al denunciar",
      "submitError": "No se pudo enviar la denuncia. Inténtalo de nuevo.",
      "alreadyReported": "Ya has denunciado esta publicación anteriormente.",
      "postNotFound": "Publicación no encontrada.",
      "invalidReason": "Motivo seleccionado no válido.",
      "authRequired": "Debes estar autenticado para denunciar publicaciones.",
      "otherDescriptionRequired": "Por favor, proporciona una descripción al seleccionar 'Otro'.",
      "descriptionTooLong": "La descripción no puede tener más de 500 caracteres.",
      "reasons": {
        "inappropriate": "Contenido Inapropiado",
        "inappropriateDesc": "Contenido ofensivo, inadecuado o que viola las directrices",
        "spam": "Spam",
        "spamDesc": "Contenido promocional o spam repetitivo",
        "offensive": "Lenguaje Ofensivo",
        "offensiveDesc": "Contiene lenguaje ofensivo o insultos",
        "harassment": "Acoso",
        "harassmentDesc": "Acoso, bullying o ataques personales",
        "other": "Otro",
        "otherDesc": "Otro motivo no listado arriba"
      }
    },
    "daysAgo": "hace {days}d",
    "noTopics": "No se encontraron temas",
    "noTopicsDescription": "¡Sé el primero en crear un tema e iniciar una discusión!",
    "retry": "Intentar de nuevo",
    "loadingMore": "Cargando más publicaciones...",
    "previous": "Anterior",
    "next": "Siguiente",
    "pageOf": "Página {current} de {total}",
    "roles": {
      "admin": "Admin",
      "tutor": "Tutor",
      "student": "Estudiante"
    },
    "comments": {
      "addComment": "Agregar Comentario",
      "replyToComment": "Responder Comentario",
      "replyingTo": "Respondiendo a:",
      "placeholder": "Escribe tu comentario aquí...",
      "cancel": "Cancelar",
      "submit": "Enviar",
      "submitting": "Enviando...",
      "success": "Éxito",
      "commentCreated": "¡Comentario creado con éxito!",
      "replyCreated": "¡Respuesta enviada con éxito!",
      "error": "Error",
      "contentRequired": "El contenido es obligatorio",
      "contentTooLong": "El contenido no puede tener más de 10.000 caracteres",
      "unauthorized": "Debes estar conectado",
      "createFailed": "Error al crear el comentario",
      "maxDepthError": "No es posible responder a esta respuesta. Solo los comentarios de primer nivel pueden recibir respuestas",
      "commentNotFound": "Comentario no encontrado o fue eliminado",
      "postNotFound": "Publicación no encontrada o fue eliminada"
    }
  },
  "Lesson": {
    "breadcrumb": {
      "dashboard": "Panel"
    },
    "back": "Volver a la lección",
    "lessonNumber": "Lección {number}",
    "minutes": "minutos",
    "noVideo": "No hay video disponible para esta lección",
    "navigation": "Navegación",
    "previous": "Anterior",
    "next": "Siguiente",
    "previousLesson": "Lección anterior",
    "nextLesson": "Siguiente lección",
    "allLessons": "Todas las lecciones",
    "course": "Curso",
    "module": "Módulo",
    "moduleLessons": "Lecciones del Módulo",
    "lessons": "lecciones",
    "assessments": "Evaluaciones",
    "assessmentTypes": {
      "quiz": "Quiz",
      "simulado": "Simulado",
      "prova_aberta": "Prueba Abierta"
    },
    "passingScore": "Puntuación de aprobación",
    "startAssessment": "Iniciar",
    "showMoreAssessments": "Mostrar {count} evaluaciones más",
    "showLessAssessments": "Mostrar menos",
    "totalAssessments": "Total de {total} evaluaciones disponibles",
    "documents": "Documentos",
    "openDocument": "Abrir",
    "loadingDocument": "Solicitando acceso al documento...",
    "rateLimitInfo": "Control de Acceso",
    "completed": "Completada",
    "current": "Actual",
    "locked": "Bloqueada",
    "flashcards": "Flashcards",
    "flashcard": "Flashcard",
    "textQuestion": "Pregunta de texto",
    "imageQuestion": "Pregunta con imagen",
    "question": "Pregunta",
    "imageContent": "Contenido de imagen",
    "answerType": "Tipo de respuesta",
    "studyFlashcards": "Estudiar flashcards",
    "markAsComplete": "Marcar como completada",
    "markAsIncomplete": "Desmarcar como completada",
    "lessonCompleted": "¡Lección completada!",
    "lessonCompletedDescription": "Has completado esta lección con éxito.",
    "lessonMarkedIncomplete": "Lección desmarcada",
    "lessonMarkedIncompleteDescription": "La lección se ha marcado como no completada.",
    "lessonCompletedStatus": "Lección completada",
    "updating": "Actualizando...",
    "error": "Error",
    "notAuthenticated": "Necesitas estar autenticado",
    "completionError": "Error al actualizar el estado de la lección",
    "autoCompleteHint": "La lección se marcará como completada automáticamente cuando hayas visto el 90% del video ({progress}% visto)",
    "pagination": {
      "page": "Página",
      "of": "de",
      "previous": "Anterior",
      "next": "Siguiente"
    }
  },
  "LessonComments": {
    "title": "Comentarios",
    "description": "Comparte tus dudas e intercambia experiencias con otros estudiantes",
    "placeholder": "Escribe tu comentario o pregunta...",
    "submit": "Enviar",
    "reply": "Responder",
    "report": "Reportar",
    "replyPlaceholder": "Escribe tu respuesta...",
    "cancel": "Cancelar",
    "submitReply": "Enviar Respuesta",
    "noComments": "Aún no hay comentarios",
    "beFirst": "¡Sé el primero en iniciar una discusión!",
    "attachFile": "Adjuntar archivo",
    "filesAttached": "{count} archivo(s) adjunto(s)",
    "addAttachment": "Agregar adjunto",
    "newComment": "Nuevo comentario",
    "success": "¡Comentario publicado!",
    "successDescription": "Tu comentario ha sido agregado a la clase",
    "error": "Error al publicar",
    "errors": {
      "unauthorized": "Necesitas estar conectado",
      "authorNotFound": "Usuario no encontrado. Por favor, inicia sesión nuevamente",
      "lessonNotFound": "Clase no encontrada",
      "createFailed": "Error al crear el comentario. Intenta nuevamente"
    },
    "retry": "Intentar de nuevo",
    "loadMore": "Cargar más comentarios"
  },
  "Reactions": {
    "love": "Me encanta",
    "like": "Me gusta",
    "wow": "Sorprendente",
    "applause": "Aplausos",
    "sad": "Triste",
    "reactions": "Reacciones",
    "all": "Todas",
    "surprise": "Sorpresa",
    "retry": "Intentar de nuevo",
    "noReactions": "Aún no hay reacciones",
    "noReactionsOfType": "No hay reacciones de este tipo",
    "loadMore": "Cargar más",
    "timeAgo": "hace {time}",
    "yesterday": "ayer"
  },
  "PDFViewer": {
    "protected": "Protegido",
    "close": "Cerrar",
    "loading": "Cargando documento...",
    "enterFullscreen": "Pantalla completa",
    "exitFullscreen": "Salir de pantalla completa",
    "previousPage": "Página anterior",
    "nextPage": "Página siguiente",
    "pageInfo": "Página {current} de {total}",
    "zoomIn": "Aumentar zoom",
    "zoomOut": "Reducir zoom",
    "resetZoom": "Restablecer zoom",
    "reset": "Restablecer",
    "backToLesson": "Volver a la lección",
    "keyboardShortcuts": "Scroll para navegar | +/- para zoom | 0 para restablecer | ESC para cerrar",
    "errors": {
      "loadFailed": "Error al cargar el documento. Inténtalo de nuevo."
    }
  },
  "CreatePost": {
    "title": "Crear Nueva Publicación",
    "type": "Tipo de Publicación",
    "types": {
      "general": "Tema General",
      "lesson": "Comentario en Clase"
    },
    "subtitleTopic": "Comparte conocimiento y resuelve dudas con la comunidad",
    "subtitleComment": "Añade un comentario relacionado con esta clase",
    "titleLabel": "Título",
    "titlePlaceholder": "Ingresa un título para tu publicación...",
    "lessonLabel": "Selecciona la Clase",
    "lessonPlaceholder": "Elige una clase...",
    "contentLabel": "Contenido",
    "contentPlaceholder": "Comparte tus dudas, experiencias o conocimientos...",
    "hashtagsLabel": "Hashtags",
    "hashtagsPlaceholder": "anatomia, revalida, estudios (separados por coma o espacio)",
    "hashtagsHelp": "Usa solo letras minúsculas, números y guión bajo",
    "optional": "(opcional)",
    "preview": "Vista previa",
    "tipTopic": "Consejo: Usa hashtags para ayudar a otros a encontrar tu publicación",
    "tipComment": "Consejo: Sé específico para recibir respuestas más útiles",
    "attachmentsLabel": "Adjuntos",
    "attachmentTypes": {
      "images": "Imágenes",
      "pdf": "Documento PDF",
      "video": "Enlace de Video"
    },
    "attachmentLimits": {
      "images": "Hasta 6 imágenes",
      "pdf": "1 archivo PDF",
      "video": "YouTube, Vimeo, etc"
    },
    "videoUrlPlaceholder": "Pega el enlace del video aquí...",
    "removeAttachment": "Eliminar adjunto",
    "image": "imagen",
    "images": "imágenes",
    "selected": "seleccionada(s)",
    "attachments": "Adjuntos y Hashtags",
    "hashtagsHelper": "Comienza con # y separa con espacios. Ej: #anatomía #reválida",
    "noPdfSelected": "Ningún PDF seleccionado",
    "changePdf": "Cambiar PDF",
    "selectPdf": "Seleccionar PDF",
    "videoUrlLabel": "URL del video",
    "add": "Agregar",
    "uploadedAttachments": "Adjuntos cargados",
    "uploading": "Subiendo...",
    "upload": {
      "button": "Subir",
      "success": "Carga completada",
      "imagesUploaded": "{count, plural, one {1 imagen subida} other {{count} imágenes subidas}}"
    },
    "confirm": "Confirmar",
    "cancel": "Cancelar",
    "create": "Publicar",
    "creating": "Publicando...",
    "success": "¡Publicación creada con éxito!",
    "successDescriptionTopic": "Tu publicación ha sido publicada en la comunidad",
    "successDescriptionComment": "Tu comentario ha sido agregado a la clase",
    "error": "Error al crear publicación",
    "errors": {
      "contentRequired": "El contenido es obligatorio",
      "contentTooLong": "El contenido no puede tener más de 10.000 caracteres",
      "titleRequired": "El título es obligatorio",
      "titleTooShort": "El título debe tener al menos 3 caracteres",
      "titleTooLong": "El título no puede tener más de 200 caracteres",
      "lessonRequired": "Selecciona una clase",
      "invalidHashtags": "Hashtags inválidos: {tags}",
      "invalidVideoUrl": "URL de video inválida. Usa enlaces de YouTube o Vimeo",
      "invalidImageType": "Selecciona solo archivos de imagen",
      "invalidPdfType": "Selecciona solo archivos PDF",
      "createFailed": "Error al crear la publicación. Intenta nuevamente.",
      "unauthorized": "Necesitas estar conectado",
      "authorNotFound": "Usuario no encontrado. Por favor, inicia sesión nuevamente.",
      "contentTooShort": "El contenido debe tener al menos 10 caracteres",
      "tooManyHashtags": "Máximo de 5 hashtags permitidos",
      "tooManyImages": "Máximo de 6 imágenes permitidas",
      "imagesTooLarge": "Una o más imágenes exceden el límite de 5MB",
      "pdfTooLarge": "El archivo PDF excede el límite de 10MB",
      "lessonNotFound": "Clase no encontrada",
      "invalidAttachment": "Adjunto inválido",
      "uploadFailed": "Error al cargar el archivo"
    }
  },
  "FlashcardProgress": {
    "title": "Progreso de Flashcards",
    "subtitle": "Sigue tu rendimiento y evolución",
    "loading": "Cargando datos...",
    "error": "Error al cargar datos",
    "filters": "Filtros",
    "period": "Periodo",
    "difficulty": "Dificultad",
    "tabs": {
      "progress": "Progreso",
      "byArgument": "Por Argumento"
    },
    "byArgument": {
      "title": "Flashcards por Argumento",
      "subtitle": "Explora y practica flashcards organizadas por tema",
      "loading": "Cargando argumentos...",
      "error": "Error al cargar argumentos",
      "searchPlaceholder": "Buscar argumentos...",
      "totalCards": "Total de tarjetas",
      "progress": "Progreso",
      "difficultCards": "Tarjetas difíciles",
      "completed": "Completadas",
      "practiceNow": "Practicar ahora",
      "noArguments": "No se encontraron argumentos",
      "tryAdjustingSearch": "Intenta ajustar tu búsqueda o verifica si hay contenido disponible"
    },
    "periods": {
      "week": "Última semana",
      "month": "Último mes",
      "all": "Todo el periodo"
    },
    "difficulties": {
      "all": "Todas",
      "easy": "Fácil",
      "hard": "Difícil",
      "neutral": "Neutro"
    },
    "stats": {
      "totalInteractions": "Total de interacciones",
      "successRate": "Tasa de acierto",
      "currentStreak": "Racha actual",
      "studyDays": "Días de estudio"
    },
    "charts": {
      "difficultyDistribution": "Distribución por Dificultad"
    },
    "recentActivity": {
      "title": "Actividad Reciente",
      "empty": "No se encontró actividad"
    },
    "calendar": {
      "title": "Calendario de Estudios"
    },
    "insights": {
      "title": "Insights de Estudio",
      "mostActiveHour": "Horario más activo",
      "averagePerDay": "Promedio por día",
      "flashcards": "flashcards",
      "greatStreak": "¡Excelente racha!",
      "keepItUp": "¡Sigue así!"
    },
    "recommendations": {
      "title": "Recomendaciones",
      "reviewHard": "Revisar tarjetas difíciles",
      "difficultCards": "tarjetas difíciles",
      "continueStudying": "Continuar estudiando",
      "maintainStreak": "Mantén tu racha"
    },
    "pagination": {
      "previous": "Anterior",
      "next": "Siguiente",
      "page": "Página {current} de {total}"
    }
  },
  "FlashcardStudy": {
    "back": "Volver",
    "shuffle": "Mezclar",
    "question": "Pregunta",
    "answer": "Respuesta",
    "tapToFlip": "Toca para voltear",
    "mastered": "Ya lo sé",
    "difficult": "Difícil",
    "loading": "Cargando flashcards...",
    "instructions": {
      "swipe": "Desliza a la derecha (Ya lo sé) o izquierda (Difícil)",
      "tap": "Toca la tarjeta para ver la respuesta"
    },
    "saving": "Guardando...",
    "saved": "Guardado",
    "saveError": "Error al guardar",
    "new": "Nuevo",
    "reset": {
      "button": "Reiniciar Flashcards",
      "title": "¿Reiniciar Estudio?",
      "description": "Esto restablecerá el progreso de todas las flashcards de esta lección. Podrás estudiarlas nuevamente desde el principio.",
      "reason": "Motivo",
      "reasonManual": "Quiero revisar todo de nuevo",
      "reasonCompleted": "He completado todas las flashcards",
      "confirm": "Sí, reiniciar",
      "cancel": "Cancelar",
      "resetting": "Reiniciando...",
      "success": {
        "title": "¡Flashcards reiniciadas!",
        "description": "{count} flashcards han sido reiniciadas y están listas para revisar nuevamente."
      },
      "error": {
        "title": "Error al reiniciar",
        "description": "No fue posible reiniciar las flashcards. Inténtalo nuevamente.",
        "noFlashcards": "No hay flashcards para reiniciar en esta lección."
      }
    },
    "results": {
      "title": "¡Sesión Completada!",
      "subtitle": "Has revisado todas las flashcards",
      "mastered": "Tarjetas dominadas",
      "difficult": "Tarjetas difíciles",
      "total": "Total de tarjetas",
      "studyAgain": "Estudiar de nuevo",
      "back": "Volver"
    },
    "error": {
      "title": "Error al cargar",
      "description": "No se pudieron cargar las flashcards. Intente nuevamente más tarde.",
      "back": "Volver"
    },
    "noFlashcards": {
      "title": "No se encontraron flashcards",
      "subtitle": "Esta lección aún no tiene flashcards",
      "back": "Volver"
    },
    "allCompleted": {
      "title": "¡Todas las flashcards completadas!",
      "subtitle": "¡Felicitaciones! Has completado todas las flashcards de esta lección.",
      "stats": "Dominados: {mastered} | Difíciles: {difficult}"
    }
  },
  "Video": {
    "continueWatching": {
      "title": "Continuar viendo",
      "watchedProgress": "Has visto el {percentage}% de este video",
      "resumeFrom": "Reanudar desde {time}",
      "resumeButton": "Continuar",
      "restartButton": "Reiniciar",
      "autoResumeIn": "Reanudando automáticamente en {seconds}s",
      "autoResumeCancel": "Cancelar"
    }
  },
  "Assessment": {
    "questions": "preguntas",
    "passingScore": "puntuación mínima",
    "minutes": "minutos",
    "quizInstructions": "Instrucciones del Quiz",
    "timeLimit": "Tiempo límite",
    "canChangeAnswers": "Puedes cambiar tus respuestas antes de finalizar",
    "startQuiz": "Iniciar Quiz",
    "starting": "Iniciando...",
    "question": "Pregunta",
    "of": "de",
    "previous": "Anterior",
    "next": "Siguiente",
    "answered": "respondidas",
    "submitQuiz": "Finalizar Quiz",
    "submitting": "Finalizando...",
    "congratulations": "¡Felicitaciones!",
    "tryAgain": "Intentar de Nuevo",
    "correct": "correctas",
    "incorrect": "incorrectas",
    "backToLesson": "Volver a la Clase",
    "quizStarted": "Quiz iniciado",
    "quizStartedDescription": "¡Buena suerte! Responde todas las preguntas.",
    "quizSubmitted": "Quiz finalizado",
    "quizSubmittedDescription": "Tus respuestas fueron enviadas exitosamente.",
    "simuladoComingSoon": "Los simulados estarán disponibles pronto",
    "openQuestionComingSoon": "Las preguntas abiertas estarán disponibles pronto",
    "finalScore": "Puntuación Final",
    "detailedResults": "Resultados Detallados",
    "reviewAnswers": "Revisión de Respuestas",
    "notAnswered": "No respondida",
    "yourAnswer": "Tu Respuesta",
    "correctAnswer": "Respuesta Correcta",
    "error": {
      "title": "Error",
      "startQuiz": "No fue posible iniciar el quiz",
      "saveAnswer": "Error al guardar respuesta",
      "submitQuiz": "Error al finalizar quiz"
    },
    "continuingQuiz": "Continuando Quiz",
    "foundActiveAttempt": "Encontramos un intento activo. Continuando desde donde lo dejaste.",
    "explanation": "Explicación"
  },
  "Trails": {
  "title": "Rutas de Aprendizaje",
  "description": "Explora nuestras rutas de aprendizaje cuidadosamente organizadas para guiar tu viaje educativo.",
  "back": "Volver",
  "trackCount": "{count} rutas disponibles",
  "noTracks": "No hay rutas disponibles en este momento",
  "totalTracks": "Rutas",
  "totalCourses": "Total de Cursos",
  "totalHours": "Horas de Contenido",
  "courses": "cursos",
  "popular": "Popular",
  "totalLessons": "Total de Lecciones",
  "completedTracks": "Rutas Completadas",
  "inProgress": "En Progreso",
  "lessonsCompleted": "Lecciones Completadas"
},
"Tracks": {
  "title": "Rutas de Aprendizaje",
  "description": "Explora nuestras rutas de aprendizaje cuidadosamente organizadas para guiar tu viaje educativo.",
  "back": "Volver",
  "trackCount": "{count} rutas disponibles",
  "noTracks": "No hay rutas disponibles en este momento",
  "totalTracks": "Rutas",
  "totalCourses": "Total de Cursos",
  "totalHours": "Horas de Contenido",
  "courses": "cursos",
  "popular": "Popular",
  "startTrack": "Iniciar ruta",
  "completed": "Completada",
  "continue": "Continuar"
},
"Courses": {
  "title": "Catálogo de Cursos",
  "description": "Descubre nuestra colección completa de cursos diseñados para acelerar tu aprendizaje y desarrollo profesional.",
  "back": "Volver",
  "courseCount": "{count} cursos disponibles",
  "noCourses": "No hay cursos disponibles en este momento",
  "totalCourses": "Cursos",
  "totalModules": "Total de Módulos",
  "totalHours": "Horas de Contenido",
  "totalStudents": "Estudiantes Inscritos",
  "modules": "módulos",
  "popular": "Popular",
  "filterByLevel": "Filtrar",
  "level": {
    "all": "Todos",
    "beginner": "Principiante",
    "intermediate": "Intermedio",
    "advanced": "Avanzado"
  },
  "startCourse": "Iniciar curso",
  "completed": "Completado",
  "continue": "Continuar",
  "lessons": "lecciones",
  "completedCourses": "Cursos Completados",
  "inProgress": "En Progreso"
},
"Admin": {
  "title": "Panel Administrativo",
  "description": "Gestiona usuarios, cursos y configuraciones del sistema",
  "comingSoon": "Próximamente...",

  "coursesList": {
    "loading": "Cargando cursos..."
  },

  "tracksList": {
    "loading": "Cargando rutas..."
  },

  "dashboardSections": {
    "userMetrics": "Métricas de Usuarios",
    "engagement": "Compromiso",
    "content": "Contenido",
    "billing": "Facturación y Cobros",
    "support": "Soporte y Sistema",
    "assessments": "Evaluaciones",
    "insights": "Insights y Alertas",
    "refresh": "Actualizar",
    "refreshing": "Actualizando...",
    "loading": "Cargando datos del dashboard...",
    "error": "Error al Cargar Dashboard",
    "errorRetry": "Intentar de Nuevo",
    "noData": "Sin datos disponibles",
    "lastUpdated": "Última actualización",
    "stats": {
      "totalUsers": "Total de Usuarios",
      "onlineNow": "En Línea Ahora",
      "newUsersToday": "Nuevos Usuarios Hoy",
      "userGrowth": "Crecimiento de Usuarios",
      "dailyActiveUsers": "Usuarios Activos Diarios",
      "coursesInProgress": "Cursos en Progreso",
      "lessonsToday": "Lecciones Hoy",
      "flashcardsToday": "Flashcards Hoy",
      "totalCourses": "Total de Cursos",
      "totalLessons": "Total de Lecciones",
      "videoContent": "Contenido de Video",
      "communityPosts": "Posts de la Comunidad",
      "revenueToday": "Ingresos Hoy",
      "activeSubscriptions": "Suscripciones Activas",
      "avgTicketValue": "Valor Promedio del Ticket",
      "churnRate": "Tasa de Abandono",
      "openTickets": "Tickets Abiertos",
      "responseTime": "Tiempo de Respuesta",
      "systemHealth": "Salud del Sistema",
      "liveSessions": "Sesiones en Vivo",
      "totalAssessments": "Total de Evaluaciones",
      "totalAttempts": "Total de Intentos",
      "completionRate": "Tasa de Finalización",
      "averageScore": "Puntuación Promedio",
      "active": "activo",
      "recentLogins": "accesos recientes",
      "thisWeek": "esta semana",
      "newThisMonth": "nuevos este mes",
      "mau": "MAU",
      "avgComplete": "Promedio",
      "complete": "completo",
      "wau": "WAU",
      "accuracy": "precisión",
      "modules": "módulos",
      "documents": "documentos",
      "totalDuration": "Duración total",
      "activeDiscussions": "discusiones activas",
      "thisMonth": "este mes",
      "newToday": "nuevos hoy",
      "conversion": "conversión",
      "canceledThisMonth": "Cancelados este mes",
      "pending": "pendientes",
      "satisfaction": "satisfacción",
      "healthy": "saludable",
      "warning": "advertencia",
      "critical": "crítico",
      "activeJobs": "trabajos activos",
      "scheduled": "programados",
      "quiz": "quiz",
      "simulado": "simulado",
      "inProgress": "en progreso",
      "passingRate": "tasa de aprobación",
      "pendingReviews": "revisiones pendientes"
    },
    "topPerformers": {
      "topStudents": "Mejores Estudiantes",
      "topCourses": "Mejores Cursos",
      "trendingPosts": "Posts Destacados",
      "topAssessments": "Mejores Evaluaciones",
      "topAssessment": "Evaluación Top",
      "courses": "cursos",
      "progress": "progreso",
      "enrolled": "inscritos",
      "completion": "finalización",
      "views": "vistas",
      "comments": "comentarios",
      "attempts": "intentos",
      "avgScore": "Puntuación Promedio",
      "rankingComingSoon": "Ranking próximamente"
    }
  },
  
  "editAccess": {
    "title": "Editar Acceso",
    "subtitle": "Editando acceso de {userName} al producto {productName}",
    "currentStatus": "Estado Actual",
    "status": {
      "label": "Estado",
      "active": "Activo",
      "suspended": "Suspendido",
      "revoked": "Revocado",
      "expired": "Expirado"
    },
    "expiration": "Vencimiento",
    "lifetime": "Vitalicio",
    "selectAction": "Seleccione una acción",
    "actions": {
      "changeStatus": "Cambiar Estado",
      "extendAccess": "Extender Acceso",
      "setDate": "Establecer Fecha Específica",
      "grantLifetime": "Conceder Acceso Vitalicio"
    },
    "daysPlaceholder": "Número de días",
    "extendHelp": "Los días se agregarán a la fecha de vencimiento actual",
    "dateHelp": "Establece una nueva fecha y hora de vencimiento",
    "lifetimeWarning": "Atención: El acceso vitalicio no se puede revertir fácilmente",
    "revokedWarning": "Este acceso fue revocado y no puede ser editado. Para reactivarlo, cree un nuevo acceso.",
    "irreversible": "Irreversible",
    "reason": {
      "label": "Motivo del Cambio",
      "placeholder": "Describa el motivo de este cambio...",
      "help": "Esta información se registrará en el historial de auditoría"
    },
    "cancel": "Cancelar",
    "save": "Guardar Cambios",
    "saving": "Guardando...",
    "success": {
      "title": "Acceso Actualizado",
      "description": "El acceso de {userName} se actualizó correctamente"
    },
    "error": {
      "noActionTitle": "Acción Requerida",
      "noActionDescription": "Por favor, seleccione una acción para continuar",
      "noReasonTitle": "Motivo Obligatorio",
      "noReasonDescription": "Por favor, proporcione un motivo para este cambio",
      "invalidDays": "Por favor, ingrese un número válido de días",
      "invalidDate": "Por favor, seleccione una fecha válida",
      "saveTitle": "Error al Guardar",
      "saveDescription": "No se pudo actualizar el acceso. Inténtelo de nuevo."
    }
  },
  
  "grantAccess": {
    "title": "Conceder Acceso al Producto",
    "subtitle": "Conceder acceso manual para {userName} ({userEmail})",
    "loading": "Cargando productos...",
    "product": {
      "label": "Selecciona un Producto",
      "placeholder": "Elige un producto...",
      "defaultDuration": "Duración predeterminada: {days} días"
    },
    "reason": {
      "label": "Motivo de la Concesión",
      "placeholder": "Ej: Acceso beta, cortesía, resolución de problema de pago...",
      "help": "Este motivo se registrará para auditoría"
    },
    "duration": {
      "title": "Duración del Acceso",
      "lifetime": "Acceso de Por Vida",
      "customDays": "Duración Personalizada (días)",
      "daysPlaceholder": "Número de días",
      "customStart": "Fecha de Inicio Personalizada",
      "customEnd": "Fecha de Fin Personalizada"
    },
    "cancel": "Cancelar",
    "grant": "Conceder Acceso",
    "granting": "Concediendo...",
    "success": {
      "title": "Acceso concedido exitosamente",
      "description": "El usuario {userName} ahora tiene acceso al producto"
    },
    "error": {
      "fetchProductsTitle": "Error al cargar productos",
      "fetchProductsDescription": "No se pudo cargar la lista de productos",
      "noProductTitle": "Producto no seleccionado",
      "noProductDescription": "Por favor, selecciona un producto",
      "noReasonTitle": "Motivo no proporcionado",
      "noReasonDescription": "Por favor, proporciona el motivo de la concesión",
      "saveTitle": "Error al conceder acceso",
      "saveDescription": "No se pudo conceder el acceso. Intenta nuevamente."
    }
  },
  
  "productContentMapping": {
    "title": "Vincular Contenido al Producto",
    "subtitle": "Selecciona los cursos y rutas para el producto {productName}",
    "loading": "Cargando contenido...",
    "selected": "{courses} cursos y {tracks} rutas seleccionados",
    "clearAll": "Limpiar Todo",
    "tabs": {
      "courses": "Cursos",
      "tracks": "Rutas"
    },
    "searchCourses": "Buscar cursos...",
    "searchTracks": "Buscar rutas...",
    "noCourses": "No hay cursos disponibles",
    "noTracks": "No hay rutas disponibles",
    "coursesCount": "{count} cursos",
    "cancel": "Cancelar",
    "save": "Guardar",
    "saving": "Guardando...",
    "success": {
      "title": "Contenido vinculado exitosamente",
      "description": "El producto ha sido actualizado con los cursos y rutas seleccionados"
    },
    "error": {
      "fetchCoursesTitle": "Error al cargar cursos",
      "fetchCoursesDescription": "No se pudo cargar la lista de cursos",
      "fetchTracksTitle": "Error al cargar rutas",
      "fetchTracksDescription": "No se pudo cargar la lista de rutas",
      "saveTitle": "Error al guardar",
      "saveDescription": "No se pudieron guardar los cambios"
    }
  },
  
  "productDetails": {
    "title": "Detalles del Producto",
    "tabs": {
      "overview": "Resumen",
      "content": "Contenido",
      "features": "Características",
      "mappings": "Mapeos",
      "stats": "Estadísticas"
    },
    "overview": {
      "productId": "ID del Producto",
      "name": "Nombre",
      "description": "Descripción",
      "type": "Tipo",
      "provider": "Proveedor",
      "categories": "Categorías",
      "status": "Estado",
      "createdAt": "Creado en",
      "updatedAt": "Actualizado en",
      "active": "Activo",
      "inactive": "Inactivo"
    },
    "content": {
      "title": "Contenido del Producto",
      "description": "Cursos y rutas incluidos en este producto",
      "courses": "Cursos",
      "paths": "Rutas",
      "noCourses": "Sin cursos asociados",
      "noPaths": "Sin rutas asociadas",
      "items": "{count} elementos"
    },
    "features": {
      "title": "Características",
      "description": "Características y capacidades del producto",
      "noFeatures": "Sin características disponibles",
      "enabled": "Habilitado",
      "disabled": "Deshabilitado"
    },
    "mappings": {
      "title": "Mapeos de Proveedores",
      "description": "Referencias externas y mapeos de proveedores",
      "provider": "Proveedor",
      "externalId": "ID Externo",
      "additionalData": "Datos Adicionales",
      "noMappings": "Sin mapeos disponibles",
      "empty": "Vacío"
    },
    "stats": {
      "title": "Estadísticas",
      "description": "Datos de uso y rendimiento",
      "totalAccesses": "Total de Accesos",
      "activeUsers": "Usuarios Activos",
      "revenue": "Ingresos",
      "lastMonth": "Último Mes",
      "thisMonth": "Este Mes",
      "growth": "Crecimiento",
      "period": "Período",
      "last30Days": "Últimos 30 días",
      "last90Days": "Últimos 90 días",
      "thisYear": "Este año",
      "noStats": "Sin estadísticas disponibles"
    },
    "loading": "Cargando detalles del producto...",
    "error": {
      "title": "Error al cargar detalles",
      "description": "No se pudieron cargar los detalles del producto"
    },
    "close": "Cerrar"
  },
  
  "transactionDetails": {
    "title": "Detalles de la Transacción",
    "transactionId": "ID de Transacción",
    "externalId": "ID Externo",
    "provider": "Proveedor",
    "createdAt": "Creado el",
    "updatedAt": "Actualizado el",
    "noData": "No hay datos disponibles",
    "tabs": {
      "overview": "Resumen",
      "payment": "Pago",
      "customer": "Cliente",
      "timeline": "Línea de Tiempo",
      "webhooks": "Webhooks"
    },
    "status": {
      "pending": "Pendiente",
      "approved": "Aprobado",
      "canceled": "Cancelado",
      "refunded": "Reembolsado",
      "chargeback": "Contracargo",
      "disputed": "Disputado"
    },
    "payment": {
      "title": "Información de Pago",
      "details": "Detalles del Pago",
      "amount": "Monto",
      "method": "Método de Pago",
      "installments": "Cuotas",
      "grossAmount": "Monto Bruto",
      "refundAmount": "Monto Reembolsado",
      "netAmount": "Monto Neto",
      "currency": "Moneda",
      "valueInCents": "Valor en Centavos",
      "methods": {
        "credit_card": "Tarjeta de Crédito",
        "debit_card": "Tarjeta de Débito",
        "pix": "PIX",
        "boleto": "Boleto",
        "paypal": "PayPal",
        "bank_transfer": "Transferencia Bancaria"
      }
    },
    "product": {
      "title": "Información del Producto",
      "name": "Nombre del Producto",
      "code": "Código Interno"
    },
    "customer": {
      "title": "Información del Cliente",
      "name": "Nombre",
      "email": "Correo Electrónico",
      "document": "Documento",
      "phone": "Teléfono",
      "userId": "ID de Usuario"
    },
    "access": {
      "title": "Información de Acceso",
      "status": "Estado",
      "type": "Tipo de Acceso",
      "startDate": "Fecha de Inicio",
      "endDate": "Fecha de Vencimiento",
      "statuses": {
        "active": "Activo",
        "inactive": "Inactivo"
      }
    },
    "timeline": {
      "title": "Línea de Tiempo",
      "purchase": "Compra Iniciada",
      "approved": "Pago Aprobado",
      "canceled": "Transacción Cancelada",
      "refunded": "Reembolso Procesado"
    },
    "webhooks": {
      "title": "Eventos de Webhook",
      "processed": "Procesado",
      "pending": "Pendiente",
      "eventId": "ID del Evento",
      "createdAt": "Recibido el",
      "processedAt": "Procesado el",
      "noEvents": "No hay eventos de webhook registrados"
    },
    "metadata": {
      "title": "Metadatos"
    },
    "error": {
      "fetchTitle": "Error al cargar",
      "fetchDescription": "No se pudieron cargar los detalles de la transación"
    }
  },
  
  "userAccesses": {
    "title": "Accesos del Usuario",
    "totalAccesses": "{count} accesos",
    "filters": {
      "activeOnly": "Solo activos",
      "includeExpired": "Incluir expirados"
    },
    "refresh": "Actualizar",
    "noAccesses": "No se encontraron accesos para este usuario",
    "status": {
      "ACTIVE": "Activo",
      "EXPIRED": "Expirado",
      "SUSPENDED": "Suspendido",
      "REVOKED": "Revocado"
    },
    "accessType": {
      "FULL": "Completo",
      "LIMITED": "Limitado",
      "TRIAL": "Prueba",
      "ADMIN_GRANTED": "Concedido por Admin"
    },
    "lifetime": "Vitalicio",
    "startDate": "Fecha de Inicio",
    "expirationDate": "Fecha de Vencimiento",
    "never": "Nunca",
    "daysRemaining": "Días Restantes",
    "days": "días",
    "transactionId": "ID de Transacción",
    "product": "Producto",
    "billingProduct": "Producto",
    "grantedCourses": "Cursos Concedidos",
    "grantedPaths": "Rutas Concedidas",
    "suspendedInfo": "Información de Suspensión",
    "suspendedAt": "Suspendido el",
    "reason": "Motivo",
    "createdAt": "Creado el",
    "previous": "Anterior",
    "next": "Siguiente",
    "pageOf": "Página {{current}} de {{total}}",
    "edit": "Editar",
    "error": {
      "fetchTitle": "Error al cargar accesos",
      "fetchDescription": "No se pudieron cargar los accesos del usuario"
    }
  },
  
  "manageAccesses": {
    "searchTitle": "Buscar Usuario",
    "searchDescription": "Busca por nombre, correo electrónico o documento para ver los accesos del usuario",
    "searchPlaceholder": "Escribe nombre, correo o documento...",
    "search": "Buscar",
    "searching": "Buscando...",
    "noResults": "Sin resultados",
    "tryDifferentSearch": "Intenta buscar con otro término",
    "noUsersFound": "No se encontraron usuarios",
    "foundUsers": "{count} usuarios encontrados",
    "viewAccesses": "Ver Accesos",
    "grantAccess": "Conceder Acceso",
    "email": "Correo electrónico",
    "cpf": "Documento",
    "memberSince": "Miembro desde",
    "active": "Activo",
    "inactive": "Inactivo",
    "success": {
      "accessGranted": "Acceso concedido exitosamente",
      "accessGrantedDesc": "El usuario ahora tiene acceso al producto seleccionado"
    },
    "roles": {
      "admin": "Administrador",
      "tutor": "Tutor",
      "student": "Estudiante"
    },
    "instructions": {
      "title": "Cómo usar",
      "description": "Usa la búsqueda anterior para encontrar un usuario y ver sus accesos a los productos",
      "tip1": "Busca por nombre completo o parcial",
      "tip2": "Usa el correo completo para búsqueda exacta",
      "tip3": "El documento debe escribirse sin formato"
    },
    "error": {
      "emptySearch": "Búsqueda vacía",
      "enterSearchTerm": "Escribe un término para buscar",
      "searchFailed": "Error en la búsqueda",
      "searchFailedDesc": "No se pudieron buscar los usuarios"
    }
  },
  
  "transactions": {
    "title": "Transacciones",
    "description": "Gestiona y monitorea todas las transacciones de pago",
    "viewTransactions": "Ver Transacciones",
    "tabs": {
      "transactions": "Transacciones",
      "manageAccesses": "Gestionar Accesos",
      "products": "Productos"
    },
    "refresh": "Actualizar",
    "searchPlaceholder": "Buscar por nombre, correo o ID...",
    "filterByStatus": "Filtrar por estado",
    "filterByProvider": "Filtrar por proveedor",
    "allStatuses": "Todos los estados",
    "allProviders": "Todos los proveedores",
    "noTransactions": "No se encontraron transacciones",
    "view": "Ver",
    "showing": "Mostrando {from} a {to} de {total} transacciones",
    "status": {
      "pending": "Pendiente",
      "approved": "Aprobada",
      "canceled": "Cancelada",
      "refunded": "Reembolsada",
      "chargeback": "Contracargo",
      "disputed": "Disputada"
    },
    "columns": {
      "date": "Fecha",
      "customer": "Cliente",
      "product": "Producto",
      "amount": "Monto",
      "provider": "Proveedor",
      "status": "Estado",
      "actions": "Acciones"
    },
    "stats": {
      "total": "Total",
      "approved": "Aprobadas",
      "pending": "Pendientes",
      "failed": "Fallidas",
      "refunded": "Reembolsadas",
      "issues": "Problemas"
    },
    "filters": {
      "searchPlaceholder": "Buscar por nombre, correo o transacción...",
      "status": "Estado",
      "allStatuses": "Todos los estados",
      "provider": "Proveedor",
      "allProviders": "Todos los proveedores",
      "startDate": "Fecha inicial",
      "endDate": "Fecha final",
      "clear": "Limpiar",
      "search": "Buscar"
    },
    "actions": {
      "view": "Ver"
    },
    "pagination": {
      "showing": "Mostrando {from} a {to} de {total}",
      "page": "Página {current} de {total}"
    },
    "error": {
      "unauthorized": "No autorizado",
      "adminOnly": "Solo los administradores pueden acceder a esta página",
      "fetchTitle": "Error al cargar transacciones",
      "fetchDescription": "No se pudieron cargar las transacciones. Intente nuevamente."
    },
    "errors": {
      "unauthorized": "No autorizado",
      "adminOnly": "Solo los administradores pueden acceder a esta página",
      "fetchTitle": "Error al cargar transacciones",
      "fetchDescription": "No se pudieron cargar las transacciones. Intente nuevamente."
    }
  },

  "syncProducts": {
    "title": "Sincronizar Productos",
    "description": "Sincroniza productos de los proveedores de pago con el catálogo interno",
    "provider": "Proveedor",
    "providers": {
      "all": "Todos los Proveedores",
      "hotmart": "Hotmart",
      "stripe": "Stripe",
      "paypal": "PayPal"
    },
    "dryRunMode": "Modo Simulación",
    "enableDryRun": "Activar modo simulación",
    "dryRunDescription": "Visualiza los cambios sin aplicarlos",
    "dryRunInfo": "Modo simulación activado. Los cambios solo se visualizarán, no se aplicarán a la base de datos.",
    "syncing": "Sincronizando...",
    "syncNow": "Sincronizar Ahora",
    "previewSync": "Vista Previa de Sincronización",
    "noSyncYet": "Ninguna sincronización realizada",
    "noSyncYetDesc": "Haz clic en el botón de arriba para sincronizar los productos",
    "previewResults": "Resultados de Simulación",
    "syncResults": "Resultados de Sincronización",
    "detailedResults": "Resultados Detallados",
    "code": "Código",
    "syncErrors": "Errores de Sincronización",
    "errorProduct": "Producto",
    "summary": {
      "created": "Creados",
      "updated": "Actualizados",
      "deactivated": "Desactivados",
      "unchanged": "Sin cambios",
      "errors": "Errores"
    },
    "actions": {
      "created": "Creado",
      "updated": "Actualizado",
      "deactivated": "Desactivado",
      "unchanged": "Sin cambios"
    },
    "dryRun": {
      "hasChanges": "Simulación completada con cambios",
      "hasChangesDesc": "{created} productos creados, {updated} actualizados, {deactivated} desactivados",
      "noChanges": "Simulación completada sin cambios",
      "noChangesDesc": "Todos los productos están sincronizados"
    },
    "success": {
      "title": "Sincronización completada",
      "description": "{created} productos creados, {updated} actualizados, {deactivated} desactivados"
    },
    "error": {
      "unauthorized": "No autorizado",
      "unauthorizedDesc": "Debes estar autenticado como administrador",
      "syncFailed": "Error en la sincronización",
      "syncFailedDesc": "No se pudieron sincronizar los productos. Intenta nuevamente."
    }
  },

  "productsManager": {
    "title": "Gestión de Productos",
    "description": "Visualiza y sincroniza productos de facturación",
    "tabs": {
      "list": "Listar Productos",
      "sync": "Sincronizar"
    }
  },

  "productsList": {
    "title": "Lista de Productos",
    "description": "Visualiza todos los productos configurados en el sistema",
    "totalProducts": "{count} productos",
    "searchPlaceholder": "Buscar por nombre del producto...",
    "includeStats": "Incluir estadísticas",
    "applyFilters": "Aplicar Filtros",
    "noProducts": "No se encontraron productos",
    "active": "Activo",
    "inactive": "Inactivo",
    "lifetime": "Vitalicio",
    "oneYear": "1 año",
    "sixMonths": "6 meses",
    "threeMonths": "3 meses",
    "oneMonth": "1 mes",
    "days": "{count} días",
    "courses": "cursos",
    "filters": {
      "all": "Todos",
      "active": "Solo Activos",
      "inactive": "Solo Inactivos"
    },
    "columns": {
      "expand": "",
      "status": "Estado",
      "name": "Nombre",
      "code": "Código",
      "duration": "Duración",
      "courses": "Cursos",
      "subscriptions": "Suscripciones",
      "revenue": "Ingresos",
      "createdAt": "Creado el",
      "actions": "Acciones"
    },
    "actions": {
      "view": "Visualizar",
      "link": "Vincular"
    },
    "features": {
      "title": "Características",
      "hasLiveAccess": "Acceso en Vivo",
      "hasRecordingAccess": "Grabaciones",
      "hasCertificate": "Certificado",
      "allowDownloads": "Descargas",
      "maxDevices": "{count} dispositivos",
      "support": {
        "standard": "Soporte Estándar",
        "priority": "Soporte Prioritario",
        "vip": "Soporte VIP"
      }
    },
    "includedCourses": "Cursos Incluidos",
    "externalMappings": "Mapeos Externos",
    "dripContent": "Contenido Gradual",
    "learningPaths": "{count} rutas",
    "lastUpdated": "Actualizado",
    "pagination": {
      "showing": "Mostrando {from} a {to} de {total}",
      "page": "Página {current} de {total}"
    },
    "error": {
      "fetchTitle": "Error al cargar productos",
      "fetchDescription": "No se pudo cargar la lista de productos"
    }
  },
  
  "liveSessions": {
    "title": "Clases en Vivo",
    "description": "Crea y gestiona sesiones en vivo con Zoom para clases interactivas",
    "createTitle": "Crear Clase en Vivo",
    "createDescription": "Programa una nueva sesión en vivo con integración Zoom",
    "createButton": "Crear Nueva Sesión",
    "create": "Crear Sesión",
    "list": "Listar Sesiones"
  },
  
  "ViewLiveSession": {
    "title": "Detalles de la Sesión en Vivo",
    "status": {
      "scheduled": "Programada",
      "live": "En Vivo",
      "ended": "Finalizada",
      "cancelled": "Cancelada"
    },
    "sessionType": {
      "meeting": "Reunión",
      "webinar": "Webinar"
    },
    "host": {
      "title": "Presentador"
    },
    "coHosts": {
      "title": "Co-presentadores"
    },
    "schedule": {
      "title": "Programación",
      "start": "Inicio",
      "end": "Fin",
      "actualStart": "Inicio Real",
      "actualEnd": "Fin Real"
    },
    "settings": {
      "title": "Configuración",
      "maxParticipants": "Número Máximo de Participantes",
      "recording": "Grabación",
      "autoStartRecording": "Iniciar Grabación Automáticamente",
      "waitingRoom": "Sala de Espera",
      "chat": "Chat",
      "qna": "Preguntas y Respuestas",
      "muteOnEntry": "Silenciar al Entrar",
      "allowUnmute": "Permitir Activar Micrófono",
      "allowRaiseHand": "Permitir Levantar la Mano",
      "allowScreenShare": "Permitir Compartir Pantalla"
    },
    "linkedContent": {
      "title": "Contenido Vinculado",
      "lesson": "Lección",
      "argument": "Argumento"
    },
    "liveInfo": {
      "title": "Información en Vivo",
      "participants": "Participantes",
      "joinUrl": "Enlace de Acceso",
      "passcode": "Contraseña"
    },
    "enabled": "Activado",
    "disabled": "Desactivado",
    "copy": "Copiar",
    "copied": {
      "title": "Copiado!",
      "url": "Enlace copiado al portapapeles",
      "passcode": "Contraseña copiada al portapapeles"
    },
    "createdAt": "Creado el",
    "updatedAt": "Actualizado el",
    "error": {
      "fetchTitle": "Error al cargar detalles",
      "fetchDescription": "No se pudieron cargar los detalles de la sesión"
    }
  },
  
  "LiveSessionsList": {
    "title": "Clases en Vivo",
    "description": "Visualiza y gestiona todas las sesiones en vivo creadas",
    "loading": "Cargando clases...",
    "noSessions": "No se encontraron clases en vivo",
    "noSessionsDescription": "Crea tu primera sesión en vivo para comenzar",
    "showing": "Mostrando {count} de {total} clases",
    "searchPlaceholder": "Buscar por título o descripción...",
    "filterByStatus": "Filtrar por estado",
    "allStatuses": "Todos los estados",
    "sortBy": "Ordenar por",
    "sortByDate": "Fecha de inicio",
    "sortByTitle": "Título",
    "sortByCreated": "Fecha de creación",
    "status": {
      "scheduled": "Programada",
      "live": "En Vivo",
      "ended": "Finalizada",
      "cancelled": "Cancelada"
    },
    "sessionType": {
      "meeting": "Reunión",
      "webinar": "Webinar"
    },
    "coHosts": "co-presentadores",
    "participants": "participantes",
    "lesson": "Lección",
    "argument": "Argumento",
    "recording": "Grabación",
    "actions": {
      "view": "Ver",
      "start": "Iniciar",
      "end": "Finalizar",
      "endTooltip": "Finalizar sesión en la plataforma"
    },
    "syncInfo": {
      "title": "Sincronización Automática Activada",
      "description": "Las sesiones se sincronizan automáticamente con Zoom. Al finalizar en Zoom, el estado se actualizará aquí. El botón manual permanece disponible como respaldo."
    },
    "confirmStart": {
      "title": "Iniciar Sesión en Vivo",
      "description": "Estás a punto de iniciar esta sesión en vivo.",
      "warning": "Después de iniciar, la sesión cambiará al estado EN VIVO y los participantes podrán entrar. Zoom se abrirá en una nueva pestaña.",
      "cancel": "Cancelar",
      "confirm": "Iniciar Sesión",
      "starting": "Iniciando..."
    },
    "confirmEnd": {
      "title": "Finalizar Sesión en Vivo",
      "description": "Estás a punto de finalizar esta transmisión en vivo.",
      "warning": "Después de finalizar, todos los participantes serán desconectados y la sesión será terminada. Si la grabación está habilitada, se procesará automáticamente.",
      "cancel": "Cancelar",
      "confirm": "Finalizar Sesión",
      "ending": "Finalizando..."
    },
    "success": {
      "startTitle": "Sesión iniciada con éxito",
      "startDescription": "La sesión en vivo ha sido iniciada y está disponible para los participantes",
      "endTitle": "Sesión finalizada con éxito",
      "endDescription": "La transmisión ha sido finalizada. Total de participantes: {participants}"
    },
    "pageOf": "Página {current} de {total}",
    "previous": "Anterior",
    "next": "Siguiente",
    "error": {
      "fetchTitle": "Error al cargar clases",
      "fetchDescription": "No se pudieron cargar las clases en vivo",
      "startTitle": "Error al iniciar sesión",
      "startDescription": "No se pudo iniciar la sesión en vivo",
      "endTitle": "Error al finalizar sesión",
      "endDescription": "No se pudo finalizar la sesión en vivo"
    },
    "timeWarning": {
      "earlyTitle": "Sesión programada para más tarde",
      "earlyDescription": "Esta sesión está programada para comenzar en {hours} horas y {remainingMinutes} minutos.",
      "lateTitle": "La sesión ya debería haber comenzado",
      "lateDescription": "Esta sesión estaba programada para comenzar hace {hours} horas y {remainingMinutes} minutos.",
      "confirmQuestion": "¿Estás seguro de que deseas iniciar la sesión ahora?",
      "cancel": "Cancelar",
      "startAnyway": "Iniciar de todos modos"
    }
  },
  
  "CreateLiveSession": {
    "title": "Crear Nueva Clase en Vivo",
    "description": "Configura una sesión en vivo con integración Zoom",
    "infoCard": {
      "title": "Acerca de las Sesiones en Vivo",
      "description": "Crea sesiones interactivas integradas con Zoom. Puedes asociar la sesión a una lección específica o argumento para una mejor organización."
    },
    "sections": {
      "basicInfo": "Información Básica",
      "schedule": "Programación",
      "associations": "Asociaciones",
      "hosts": "Co-presentadores",
      "settings": "Configuración"
    },
    "fields": {
      "title": {
        "label": "Título de la Sesión",
        "placeholder": "Ej: Revisión de Anatomía Cardiovascular"
      },
      "description": {
        "label": "Descripción",
        "placeholder": "Describe el contenido y objetivos de la sesión...",
        "helper": "Opcional - Máximo 5000 caracteres"
      },
      "configPreset": {
        "label": "Tipo de Configuración",
        "placeholder": "Selecciona una configuración",
        "helper": "Elige un modelo de configuración o personaliza tus preferencias"
      },
      "startTime": {
        "label": "Hora de Inicio",
        "placeholder": "Selecciona fecha y hora de inicio"
      },
      "endTime": {
        "label": "Hora de Fin",
        "placeholder": "Selecciona fecha y hora de fin"
      },
      "course": {
        "label": "Curso",
        "placeholder": "Selecciona un curso",
        "none": "Ningún curso"
      },
      "module": {
        "label": "Módulo",
        "placeholder": "Selecciona un módulo",
        "none": "Ningún módulo"
      },
      "lesson": {
        "label": "Lección",
        "placeholder": "Selecciona una lección",
        "none": "Ninguna lección"
      },
      "argument": {
        "label": "Argumento",
        "placeholder": "Selecciona un argumento",
        "none": "Ningún argumento",
        "helper": "Asocia esta sesión a un argumento específico"
      },
      "coHosts": {
        "label": "Co-presentadores",
        "placeholder": "Selecciona co-presentadores",
        "helper": "Añade tutores o administradores como co-presentadores",
        "noUsers": "No hay usuarios disponibles como co-presentadores"
      },
      "maxParticipants": {
        "label": "Número Máximo de Participantes",
        "helper": "Entre 1 y 1000 participantes"
      },
      "recordingEnabled": {
        "label": "Habilitar Grabación",
        "helper": "Permitir la grabación de la sesión"
      },
      "autoStartRecording": {
        "label": "Iniciar Grabación Automáticamente",
        "helper": "Comenzar a grabar cuando inicie la sesión"
      },
      "waitingRoomEnabled": {
        "label": "Habilitar Sala de Espera",
        "helper": "Los participantes esperan aprobación"
      },
      "chatEnabled": {
        "label": "Habilitar Chat",
        "helper": "Permitir que los participantes chateen"
      },
      "qnaEnabled": {
        "label": "Habilitar Q&A",
        "helper": "Permitir preguntas y respuestas"
      },
      "muteParticipantsOnEntry": {
        "label": "Silenciar Participantes al Entrar",
        "helper": "Silenciar automáticamente a nuevos participantes"
      },
      "allowParticipantsUnmute": {
        "label": "Permitir Reactivar Audio",
        "helper": "Los participantes pueden activar su propio micrófono"
      },
      "allowRaiseHand": {
        "label": "Levantar la Mano",
        "helper": "Los participantes pueden señalar que quieren hablar"
      },
      "allowParticipantScreenShare": {
        "label": "Compartir Pantalla",
        "helper": "Los participantes pueden compartir sus pantallas"
      }
    },
    "associations": {
      "helper": "Opcionalmente, asocia esta sesión a una lección específica o argumento",
      "or": "o"
    },
    "presets": {
      "aulaExpositiva": {
        "label": "Clase Expositiva"
      },
      "aulaExpositivaDesc": "El profesor presenta, los estudiantes escuchan",
      "aulaInterativa": {
        "label": "Clase Interactiva"
      },
      "aulaInterativaDesc": "Taller con participación de los estudiantes",
      "personalizado": {
        "label": "Personalizado"
      },
      "personalizadoDesc": "Configura cada opción manualmente"
    },
    "actions": {
      "cancel": "Cancelar",
      "create": "Crear Sesión",
      "creating": "Creando..."
    },
    "success": {
      "title": "Sesión Creada",
      "description": "La clase en vivo ha sido programada con éxito"
    },
    "error": {
      "title": "Error al Crear",
      "description": "No se pudo crear la sesión en vivo",
      "createFailed": "Fallo en la creación de la sesión",
      "hostNotFound": "Tu usuario no fue encontrado en el sistema. Por favor, cierra sesión y vuelve a entrar.",
      "lessonNotFound": "La lección seleccionada no fue encontrada. Por favor, selecciona otra lección.",
      "argumentNotFound": "El argumento seleccionado no fue encontrado. Por favor, selecciona otro argumento.",
      "invalidDuration": "La duración de la sesión debe ser entre 15 minutos y 8 horas.",
      "pastDate": "La fecha de inicio debe ser en el futuro. No es posible programar sesiones en el pasado."
    }
  },
  
  "supportResponse": {
    "title": "Responder Ticket",
    "subtitle": "Envía una respuesta al estudiante",
    "responseLabel": "Tu Respuesta",
    "responsePlaceholder": "Escribe tu respuesta detallada para ayudar al estudiante...",
    "attachments": "Archivos Adjuntos (opcional)",
    "dragDropText": "Haz clic o arrastra archivos aquí",
    "dropFiles": "Suelta los archivos aquí",
    "supportedFormats": "Imágenes, videos y PDFs hasta 10MB",
    "infoTitle": "Importante",
    "infoMessage": "Tu respuesta cambiará el estado del ticket a 'Respondido'. El estudiante será notificado por correo.",
    "cancel": "Cancelar",
    "send": "Enviar Respuesta",
    "sending": "Enviando...",
    "messages": "mensajes",
    "contextTypes": {
      "lesson": "Lección",
      "assessment": "Evaluación",
      "flashcard": "Flashcard",
      "general": "General"
    },
    "success": {
      "title": "Respuesta Enviada",
      "description": "Tu respuesta ha sido enviada con éxito al estudiante"
    },
    "errors": {
      "tooManyFiles": "Demasiados archivos",
      "maxFilesDescription": "Puedes adjuntar máximo {max} archivos",
      "fileTooLarge": "Archivo muy grande",
      "fileSizeDescription": "El archivo {name} excede el tamaño máximo de {max}",
      "submitError": "Error al enviar",
      "submitDescription": "No se pudo enviar tu respuesta. Intenta nuevamente."
    }
  },
  "support": {
    "title": "Soporte a Estudiantes",
    "description": "Gestiona y responde a las preguntas de los estudiantes",
    "loading": "Cargando tickets de soporte...",
    "noTickets": "No se encontraron tickets",
    "noTicketsDescription": "No hay tickets de soporte en este momento",
    "stats": {
      "open": "Abiertos",
      "inProgress": "En Progreso",
      "uniqueStudents": "Estudiantes Únicos",
      "totalAnswers": "Total de Respuestas",
      "withAttachments": "Con Archivos Adjuntos",
      "totalMessages": "Total de Mensajes"
    },
    "status": {
      "open": "Abierto",
      "answered": "Respondido",
      "inProgress": "En Progreso",
      "resolved": "Resuelto"
    },
    "context": {
      "lesson": "Lección",
      "assessment": "Evaluación",
      "flashcard": "Flashcard",
      "general": "General"
    },
    "filter": {
      "pending": "Pendientes",
      "all": "Todos",
      "open": "Abiertos",
      "answered": "Respondidos",
      "inProgress": "En Progreso",
      "resolved": "Resueltos"
    },
    "contextFilter": {
      "all": "Todos los Contextos",
      "lesson": "Lecciones",
      "assessment": "Evaluaciones",
      "flashcard": "Flashcards",
      "general": "General"
    },
    "searchPlaceholder": "Buscar por estudiante, contenido o contexto...",
    "showing": "Mostrando {count} de {total} tickets",
    "attachments": "archivo(s) adjunto(s)",
    "answers": "respuesta(s)",
    "messages": "mensajes",
    "view": "Ver",
    "respond": "Responder",
    "error": {
      "fetchTitle": "Error al cargar tickets",
      "fetchDescription": "No se pudieron cargar los tickets de soporte"
    },
    "pagination": {
      "perPage": "Por página:",
      "pageOf": "Página {current} de {total}",
      "first": "Primera",
      "previous": "Anterior",
      "next": "Siguiente",
      "last": "Última"
    }
  },


  
  "flashcardTagEdit": {
    "title": "Editar Etiqueta de Flashcard",
    "currentTag": "Etiqueta actual",
    "slug": "Slug",
    "fields": {
      "name": "Nombre de la Etiqueta"
    },
    "placeholders": {
      "name": "Ingrese aquí la actualización del nombre de la etiqueta"
    },
    "hints": {
      "name": ""
    },
    "validation": {
      "nameValid": "Nombre válido"
    },
    "errors": {
      "nameRequired": "El nombre es obligatorio",
      "nameMax": "El nombre no puede exceder los 200 caracteres",
      "notFound": "Etiqueta no encontrada",
      "duplicate": "Ya existe una etiqueta con este nombre",
      "invalidInput": "Datos inválidos",
      "updateFailed": "Error al actualizar la etiqueta",
      "connectionError": "Error de conexión. Inténtalo de nuevo.",
      "validationTitle": "Error de validación",
      "validationDescription": "Verifica los campos e inténtalo de nuevo",
      "updateTitle": "Error al actualizar"
    },
    "success": {
      "title": "¡Etiqueta actualizada!",
      "description": "La etiqueta se actualizó correctamente"
    },
    "cancel": "Cancelar",
    "save": "Guardar",
    "saving": "Guardando..."
  },
  
  "flashcardEdit": {
    "title": "Editar Flashcard",
    "question": {
      "title": "Pregunta",
      "text": "Texto de la Pregunta",
      "textPlaceholder": "Escribe la pregunta...",
      "image": "Imagen de la Pregunta",
      "uploadPrompt": "Haz clic para cargar una imagen"
    },
    "answer": {
      "title": "Respuesta",
      "text": "Texto de la Respuesta",
      "textPlaceholder": "Escribe la respuesta...",
      "image": "Imagen de la Respuesta",
      "uploadPrompt": "Haz clic para cargar una imagen"
    },
    "slug": {
      "label": "Slug",
      "placeholder": "ejemplo-de-slug",
      "hint": "Usa solo letras minúsculas, números y guiones"
    },
    "tags": {
      "label": "Etiquetas",
      "placeholder": "Selecciona las etiquetas",
      "selected": "{count} etiquetas seleccionadas"
    },
    "argument": {
      "label": "Argumento",
      "placeholder": "Selecciona un argumento",
      "loading": "Cargando argumentos..."
    },
    "types": {
      "text": "Texto",
      "image": "Imagen"
    },
    "lessonAssociation": {
      "title": "Asociación con Clases",
      "optional": "Opcional",
      "course": "Curso",
      "module": "Módulo",
      "selectCourse": "Selecciona un curso",
      "selectModule": "Selecciona un módulo",
      "selectLessons": "Selecciona las clases",
      "selectedCount": "{count} clases seleccionadas"
    },
    "uploading": "Cargando...",
    "save": "Guardar",
    "saving": "Guardando...",
    "cancel": "Cancelar",
    "errors": {
      "questionTextRequired": "El texto de la pregunta es obligatorio",
      "questionImageRequired": "La imagen de la pregunta es obligatoria",
      "questionTextMax": "El texto de la pregunta debe tener máximo 1000 caracteres",
      "answerTextRequired": "El texto de la respuesta es obligatorio",
      "answerImageRequired": "La imagen de la respuesta es obligatoria",
      "answerTextMax": "El texto de la respuesta debe tener máximo 1000 caracteres",
      "slugRequired": "El slug es obligatorio",
      "slugInvalid": "Slug inválido. Usa solo letras minúsculas, números y guiones",
      "argumentRequired": "El argumento es obligatorio",
      "loadArgumentsTitle": "Error al cargar argumentos",
      "loadArgumentsDescription": "No se pudo cargar la lista de argumentos",
      "imageTitle": "Error en la imagen",
      "imageInvalid": "Por favor, selecciona un archivo de imagen válido",
      "imageUploadFailed": "Error al cargar la imagen",
      "validationTitle": "Error de validación",
      "validationDescription": "Por favor, corrige los errores en el formulario",
      "updateTitle": "Error al actualizar",
      "updateFailed": "Error al actualizar la flashcard",
      "serverError": "Error del servidor. Intenta de nuevo más tarde",
      "connectionError": "Error de conexión. Verifica tu conexión a internet",
      "flashcardNotFound": "Flashcard no encontrada",
      "invalidInput": "Entrada inválida",
      "duplicateSlug": "Este slug ya está en uso",
      "argumentNotFound": "Argumento no encontrado",
      "tagNotFound": "Etiqueta no encontrada",
      "lessonNotFound": "Clase no encontrada",
      "loadCoursesTitle": "Error al cargar cursos",
      "loadCoursesDescription": "No se pudo cargar la lista de cursos"
    },
    "success": {
      "title": "Éxito",
      "description": "Flashcard actualizada con éxito",
      "imageTitle": "Imagen cargada",
      "imageDescription": "Imagen cargada con éxito"
    }
  },
  
  "flashcardTagsList": {
    "title": "Lista de Etiquetas de Flashcards",
    "description": "Gestiona las etiquetas de tus flashcards",
    "searchPlaceholder": "Buscar etiquetas...",
    "loading": "Cargando etiquetas...",
    "noTags": "No se encontraron etiquetas",
    "totalTags": "Total: {count} etiquetas",
    "actions": {
      "edit": "Editar",
      "delete": "Eliminar"
    },
    "error": {
      "fetchTitle": "Error al cargar etiquetas",
      "fetchDescription": "No se pudieron cargar las etiquetas",
      "deleteTitle": "Error al eliminar",
      "deleteDescription": "No se pudo eliminar la etiqueta",
      "notFound": "Etiqueta no encontrada",
      "hasFlashcards": "No se puede eliminar esta etiqueta. {count} flashcard(s) están asociadas a ella."
    },
    "success": {
      "deleteTitle": "¡Etiqueta eliminada!",
      "deleteDescription": "La etiqueta se eliminó correctamente"
    },
    "deleteConfirmation": {
      "title": "Confirmar eliminación",
      "message": "¿Estás seguro de que deseas eliminar la etiqueta '{tagName}'?",
      "tagName": "Etiqueta",
      "warning": "¡Esta acción no se puede deshacer!",
      "confirm": "Eliminar",
      "deleting": "Eliminando..."
    }
  },
  
  "flashcardsList": {
    "title": "Lista de Flashcards",
    "description": "Gestiona todas las flashcards del sistema",
    "loading": "Cargando flashcards...",
    "noFlashcards": "No se encontraron flashcards",
    "tryAdjustingFilters": "Intenta ajustar los filtros o crear una nueva flashcard",
    "showing": "Mostrando {count} de {total} flashcards",
    "searchPlaceholder": "Buscar en preguntas y respuestas...",
    "question": "Pregunta",
    "answer": "Respuesta",
    "activeFilters": "Filtros activos",
    "searchingFor": "Buscando",
    "questionType": "Tipo de pregunta",
    "answerType": "Tipo de respuesta",
    "filters": {
      "questionType": "Tipo de Pregunta",
      "answerType": "Tipo de Respuesta",
      "sortBy": "Ordenar por",
      "all": "Todos"
    },
    "types": {
      "text": "Texto",
      "image": "Imagen"
    },
    "sort": {
      "newestFirst": "Más recientes",
      "oldestFirst": "Más antiguos",
      "recentlyUpdated": "Actualizados recientemente",
      "alphabetical": "Alfabético"
    },
    "pagination": {
      "pageOf": "Página {current} de {total}",
      "first": "Primera",
      "previous": "Anterior",
      "next": "Siguiente",
      "last": "Última"
    },
    "error": {
      "fetchTitle": "Error al cargar flashcards",
      "fetchDescription": "No se pudo cargar la lista de flashcards",
      "deleteTitle": "Error al eliminar",
      "notFound": "Flashcard no encontrada",
      "deleteFailed": "Error al eliminar la flashcard",
      "connectionError": "Error de conexión. Verifica tu conexión a internet"
    },
    "actions": {
      "edit": "Editar flashcard",
      "delete": "Eliminar flashcard"
    },
    "deleteConfirmation": {
      "title": "Confirmar eliminación",
      "message": "¿Está seguro de que desea eliminar esta flashcard?",
      "warning": "¡Esta acción no se puede deshacer!",
      "confirm": "Sí, eliminar",
      "deleting": "Eliminando...",
      "imageQuestion": "[Imagen]",
      "imageAnswer": "[Imagen]"
    },
    "tags": {
      "label": "Etiquetas"
    },
    "success": {
      "deleteTitle": "Flashcard eliminada",
      "deleteDescription": "La flashcard se eliminó correctamente"
    }
  },
  
  "questionView": {
    "title": "Detalles de la Pregunta",
    "questionText": "Texto de la Pregunta",
    "type": "Tipo",
    "types": {
      "multiple_choice": "Opción Múltiple",
      "open": "Abierta"
    },
    "createdAt": "Creado el",
    "updatedAt": "Actualizado el",
    "argument": "Argumento",
    "options": "Opciones",
    "answer": "Respuesta",
    "correctAnswer": "Respuesta Correcta",
    "explanation": "Explicación",
    "availableTranslations": "Traducciones disponibles",
    "technicalInfo": "Información Técnica",
    "copy": "Copiar",
    "copySuccess": "¡Copiado con éxito!",
    "copyError": "Error al copiar",
    "close": "Cerrar",
    "currentLanguage": "Idioma actual",
    "allTranslations": "Todas las traducciones",
    "noAnswer": {
      "title": "Respuesta no disponible",
      "description": "Esta pregunta aún no tiene una respuesta registrada. La respuesta correcta y las explicaciones se mostrarán aquí cuando se agreguen."
    },
    "openQuestion": {
      "title": "Pregunta Abierta",
      "description": "Esta es una pregunta dissertativa que no tiene una única respuesta correcta. Las respuestas de los estudiantes deben ser evaluadas individualmente."
    }
  },
  
  "tagSelection": {
    "title": "Seleccionar Etiquetas",
    "selectTags": "Selecciona las etiquetas para esta flashcard",
    "selectedCount": "{count} etiquetas seleccionadas",
    "searchPlaceholder": "Buscar etiquetas...",
    "loading": "Cargando etiquetas...",
    "noTags": "No se encontraron etiquetas",
    "pageOf": "Página {current} de {total}",
    "cancel": "Cancelar",
    "confirm": "Confirmar ({count})",
    "errors": {
      "loadTitle": "Error al cargar etiquetas",
      "loadDescription": "No se pudieron cargar las etiquetas disponibles"
    }
  },
  
  "questionDelete": {
    "title": "Eliminar Pregunta",
    "questionInfo": "Información de la Pregunta",
    "type": "Tipo",
    "types": {
      "multipleChoice": "Opción Múltiple",
      "open": "Abierta"
    },
    "hasDependencies": "Esta pregunta tiene elementos asociados",
    "dependenciesDescription": "Puedes eliminar elementos individuales o toda la pregunta.",
    "options": "Opciones",
    "answer": "Respuesta",
    "answerExplanation": "Explicación de la Respuesta",
    "availableTranslations": "Traducciones disponibles",
    "correctOption": "Respuesta correcta",
    "deleteWarning": "¡Atención!",
    "deleteWarningDescription": "Esta acción no se puede deshacer. La pregunta será eliminada permanentemente.",
    "warningCorrectOption": "Aviso: Opción correcta seleccionada",
    "warningCorrectOptionDescription": "Estás eliminando la opción marcada como correcta. Considera eliminar también la respuesta.",
    "warning": "Aviso",
    "confirmTitle": "Confirmar Eliminación",
    "confirmPartialDelete": "¿Deseas eliminar los elementos seleccionados?",
    "confirmFullDelete": "¿Deseas eliminar toda la pregunta?",
    "confirmButton": "Sí, eliminar",
    "cancelButton": "Cancelar",
    "cancel": "Cancelar",
    "deleteSelected": "Eliminar Seleccionados",
    "deleteAll": "Eliminar Todo",
    "deleting": "Eliminando...",
    "success": {
      "titleFull": "Pregunta eliminada",
      "descriptionFull": "La pregunta ha sido eliminada con éxito",
      "titlePartial": "Elementos eliminados",
      "descriptionPartial": "Los elementos seleccionados han sido eliminados con éxito"
    },
    "errors": {
      "hasDependencies": "La pregunta tiene dependencias",
      "deleteTitle": "Error al eliminar",
      "deleteDescription": "No se pudo eliminar la pregunta"
    }
  },
  
  "questionEdit": {
    "title": "Editar Pregunta",
    "questionType": "Tipo de pregunta",
    "types": {
      "multipleChoice": "Opción Múltiple",
      "open": "Abierta"
    },
    "typeCannotChange": "(no se puede cambiar)",
    "fields": {
      "text": "Texto de la Pregunta",
      "options": "Opciones de Respuesta",
      "explanation": "Explicación de la Respuesta",
      "translations": "Traducciones de la Explicación"
    },
    "placeholders": {
      "text": "Ingresa el texto de la pregunta",
      "optionText": "Ingresa el texto de la opción",
      "explanation": "Ingresa la explicación para la respuesta correcta",
      "explanationPt": "Explicación en portugués",
      "explanationIt": "Explicación en italiano",
      "explanationEs": "Explicación en español"
    },
    "addOption": "Agregar Opción",
    "newOption": "Nueva opción",
    "defaultExplanation": "Explicación predeterminada",
    "languages": {
      "pt": "Portugués",
      "it": "Italiano",
      "es": "Español"
    },
    "openQuestionInfo": "Las preguntas abiertas no tienen opciones de múltiple elección o una respuesta correcta única.",
    "cancel": "Cancelar",
    "save": "Guardar Cambios",
    "saving": "Guardando...",
    "success": {
      "title": "Pregunta actualizada",
      "description": "Los cambios se han guardado con éxito"
    },
    "errors": {
      "textRequired": "El texto de la pregunta es obligatorio",
      "minOptions": "Se requieren al menos 2 opciones válidas",
      "correctOptionRequired": "Selecciona la opción correcta",
      "explanationRequired": "La explicación es obligatoria cuando hay respuesta correcta",
      "updateTitle": "Error al actualizar",
      "updateDescription": "No se pudo actualizar la pregunta"
    }
  },
  
  "createFlashcard": {
    "title": "Crear Flashcard",
    "questionSection": "Pregunta",
    "answerSection": "Respuesta",
    "textType": "Texto",
    "imageType": "Imagen",
    "questionText": "Texto de la Pregunta",
    "questionPlaceholder": "Ingresa la pregunta del flashcard",
    "questionImage": "Imagen de la Pregunta",
    "answerText": "Texto de la Respuesta",
    "answerPlaceholder": "Ingresa la respuesta del flashcard",
    "answerImage": "Imagen de la Respuesta",
    "uploadImage": "Haz clic para subir la imagen",
    "uploading": "Subiendo...",
    "argument": "Argumento",
    "selectArgument": "Selecciona un argumento",
    "loadingArguments": "Cargando argumentos...",
    "noArguments": "No hay argumentos disponibles",
    "tags": "Etiquetas",
    "optional": "opcional",
    "lessonAssociation": "Asociar a Clases",
    "course": "Curso",
    "selectCourse": "Seleccione un curso",
    "module": "Módulo",
    "selectModule": "Seleccione un módulo",
    "selectLessons": "Seleccione las clases",
    "selectedLessonsCount": "{count} clases seleccionadas",
    "selectTags": "Seleccionar etiquetas",
    "addMoreTags": "Agregar más etiquetas ({count} seleccionadas)",
    "loadingTags": "Cargando etiquetas...",
    "noTags": "No hay etiquetas disponibles",
    "slug": "Slug (URL)",
    "slugPlaceholder": "ej: capital-italia",
    "slugHelperText": "Solo letras minúsculas, números y guiones",
    "importBatchId": "ID de Lote de Importación",
    "importBatchIdPlaceholder": "ej: import-2025-01",
    "importBatchIdHelperText": "Para rastrear importaciones en lote (opcional)",
    "cancel": "Cancelar",
    "create": "Crear Flashcard",
    "creating": "Creando...",
    "errors": {
      "questionRequired": "La pregunta es obligatoria",
      "questionTooLong": "La pregunta debe tener máximo 1000 caracteres",
      "answerRequired": "La respuesta es obligatoria",
      "answerTooLong": "La respuesta debe tener máximo 1000 caracteres",
      "argumentRequired": "El argumento es obligatorio",
      "invalidSlug": "Slug inválido. Usa solo letras minúsculas, números y guiones",
      "slugTooLong": "El slug debe tener máximo 100 caracteres",
      "importBatchIdTooLong": "El ID del lote debe tener máximo 100 caracteres",
      "loadArgumentsTitle": "Error al cargar argumentos",
      "loadArgumentsDescription": "No se pudo cargar la lista de argumentos",
      "loadTagsTitle": "Error al cargar etiquetas",
      "loadTagsDescription": "No se pudo cargar la lista de etiquetas",
      "uploadFailedTitle": "Error en la subida",
      "uploadFailedDescription": "No se pudo subir la imagen",
      "invalidImageType": "Tipo de archivo no válido. Usa JPG, PNG, GIF o WebP",
      "imageTooLarge": "Archivo demasiado grande. El tamaño máximo es 5MB",
      "createTitle": "Error al crear flashcard",
      "createDescription": "No se pudo crear el flashcard",
      "loadCoursesTitle": "Error al cargar cursos",
      "loadCoursesDescription": "No se pudo cargar la lista de cursos"
    },
    "success": {
      "createTitle": "Flashcard creado",
      "createDescription": "El flashcard se ha creado con éxito",
      "uploadTitle": "Imagen subida",
      "uploadDescription": "La imagen se ha subido con éxito"
    }
  },
  
  "createFlashcardTag": {
    "title": "Crear Etiqueta de Flashcard",
    "name": "Nombre de la Etiqueta",
    "namePlaceholder": "ej: Vocabulario Básico",
    "create": "Crear Etiqueta",
    "creating": "Creando...",
    "errors": {
      "nameRequired": "El nombre es obligatorio",
      "nameTooShort": "El nombre debe tener al menos 3 caracteres",
      "nameTooLong": "El nombre no puede exceder 200 caracteres",
      "createTitle": "Error al crear etiqueta",
      "createDescription": "No se pudo crear la etiqueta"
    },
    "success": {
      "createTitle": "Etiqueta creada",
      "createDescription": "La etiqueta se ha creado con éxito"
    }
  },

  "questionsList": {
    "totalQuestions": "Total de preguntas",
    "withAnswers": "Con respuestas",
    "passingScore": "Puntuación de aprobación",
    "options": "Opciones",
    "explanation": "Explicación",
    "hasAnswer": "Con respuesta",
    "title": "Lista de Preguntas",
    "description": "Visualiza y gestiona las preguntas de las evaluaciones",
    "selectAssessment": "Seleccionar Evaluación",
    "selectAssessmentPlaceholder": "Elige una evaluación para listar las preguntas",
    "loadingAssessments": "Cargando evaluaciones...",
    "showing": "Mostrando {count} de {total} preguntas",
    "loading": "Cargando...",
    "noQuestions": "No se encontraron preguntas para esta evaluación",
    "columns": {
      "title": "Texto",
      "type": "Tipo",
      "createdAt": "Fecha de Creación",
      "updatedAt": "Última Actualización",
      "actions": "Acciones"
    },
    "assessmentTypes": {
      "quiz": "Quiz",
      "simulado": "Simulacro",
      "prova_aberta": "Prueba Abierta"
    },
    "questionTypes": {
      "multiple_choice": "Opción Múltiple",
      "true_false": "Verdadero/Falso",
      "essay": "Ensayo",
      "open": "Abierta"
    },
    "actions": {
      "view": "Ver",
      "edit": "Editar",
      "delete": "Eliminar"
    },
    "comingSoon": "Próximamente",
    "viewFeature": "Visualización de preguntas estará disponible pronto",
    "editFeature": "Edición de preguntas estará disponible pronto",
    "deleteFeature": "Eliminación de preguntas estará disponible pronto",
    "deleteConfirm": {
      "title": "Confirmar Eliminación",
      "description": "¿Realmente deseas eliminar esta pregunta? Esta acción no se puede deshacer.",
      "confirm": "Sí, eliminar"
    },
    "deleteSuccess": {
      "title": "Pregunta eliminada",
      "description": "La pregunta ha sido eliminada con éxito"
    },
    "deleteError": {
      "title": "Error al eliminar",
      "description": "No se pudo eliminar la pregunta"
    },
    "pagination": {
      "pageOf": "Página {current} de {total}",
      "perPage": "Por página:",
      "first": "Primera",
      "previous": "Anterior",
      "next": "Siguiente",
      "last": "Última"
    },
    "error": {
      "fetchAssessmentsTitle": "Error al cargar evaluaciones",
      "fetchAssessmentsDescription": "No fue posible cargar la lista de evaluaciones",
      "fetchQuestionsTitle": "Error al cargar preguntas",
      "fetchQuestionsDescription": "No fue posible cargar las preguntas de la evaluación"
    }
  },
  "createDocument": {
    "title": "Crear Documento",
    "create": "Crear Documento",
    "creating": "Creando...",
    "noCourses": "Ningún curso registrado. Registre un curso primero.",
    "fields": {
      "course": "Curso",
      "module": "Módulo",
      "lesson": "Lección",
      "filename": "Nombre del Archivo",
      "fileSize": "Tamaño del Archivo (MB)",
      "mimeType": "Tipo de Archivo",
      "isDownloadable": "Permitir Descarga",
      "title": "Título",
      "description": "Descripción",
      "url": "URL del Documento",
      "document": "Documento",
      "protectionLevel": "Nivel de Protección"
    },
    "placeholders": {
      "course": "Seleccione un curso",
      "module": "Seleccione un módulo",
      "lesson": "Seleccione una lección",
      "filename": "ejemplo-documento.pdf",
      "fileSize": "2.5",
      "title": "Ingrese el título del documento",
      "description": "Ingrese la descripción del documento",
      "url": "/documents/ejemplo-documento.pdf"
    },
    "hints": {
      "filename": "Nombre del archivo con extensión (ej: material-leccion.pdf)",
      "fileSize": "Tamaño del archivo en megabytes",
      "url": "URL relativa o completa del documento",
      "downloadableYes": "Los usuarios pueden descargar este documento",
      "downloadableNo": "Solo visualización en línea"
    },
    "translations": {
      "title": "Traducciones",
      "portuguese": "Portugués",
      "spanish": "Español",
      "italian": "Italiano"
    },
    "validation": {
      "courseValid": "Curso seleccionado",
      "moduleValid": "Módulo seleccionado",
      "lessonValid": "Lección seleccionada",
      "filenameValid": "Nombre de archivo válido",
      "fileSizeValid": "Tamaño de archivo válido"
    },
    "errors": {
      "courseRequired": "Por favor, seleccione un curso",
      "moduleRequired": "Por favor, seleccione un módulo",
      "lessonRequired": "Por favor, seleccione una lección",
      "filenameRequired": "El nombre del archivo es obligatorio",
      "filenameMin": "El nombre del archivo debe tener al menos 3 caracteres",
      "fileSizeRequired": "El tamaño del archivo es obligatorio",
      "fileSizeMax": "El tamaño máximo permitido es 100MB",
      "titleRequired": "El título es obligatorio",
      "titleMin": "El título debe tener al menos 3 caracteres",
      "titleMax": "El título debe tener máximo 100 caracteres",
      "descriptionRequired": "La descripción es obligatoria",
      "descriptionMin": "La descripción debe tener al menos 3 caracteres",
      "descriptionMax": "La descripción debe tener máximo 500 caracteres",
      "urlRequired": "La URL es obligatoria",
      "urlMax": "La URL debe tener máximo 1000 caracteres",
      "urlInvalid": "La URL debe comenzar con / o http",
      "fileRequired": "Por favor, seleccione un archivo PDF",
      "onlyPDF": "Solo se permiten archivos PDF",
      "protectionLevelRequired": "Por favor, seleccione el nivel de protección"
    },
    "error": {
      "title": "Error al crear documento",
      "description": "Ocurrió un error al crear el documento. Por favor, inténtelo de nuevo.",
      "validationTitle": "Error de validación",
      "validationDescription": "Por favor, verifique los campos e inténtelo de nuevo.",
      "serverTitle": "Error del servidor",
      "serverDescription": "Ocurrió un error en el servidor. Por favor, inténtelo más tarde.",
      "conflictTitle": "Documento duplicado",
      "conflictDescription": "Ya existe un documento con esta información en esta lección.",
      "authTitle": "No autorizado",
      "authDescription": "No tiene permiso para realizar esta acción.",
      "permissionTitle": "Sin permiso",
      "permissionDescription": "No tiene permiso para crear documentos.",
      "fetchCoursesTitle": "Error al cargar cursos",
      "fetchCoursesDescription": "No se pudo cargar la lista de cursos. Por favor, recargue la página.",
      "invalidFileType": "Tipo de archivo inválido. Use PDF, Word, Excel o CSV.",
      "fileTooLarge": "Archivo demasiado grande. El tamaño máximo es 10MB.",
      "fileTooLargeTitle": "Archivo demasiado grande",
      "fileTooLargeDescription": "El archivo excede el tamaño máximo permitido (100MB)",
      "uploadFailed": "Error al cargar el archivo. Intente nuevamente.",
      "documentRequired": "Por favor, seleccione un documento para cargar",
      "fileRequired": "Es necesario cargar un archivo para este idioma",
      "uploadTitle": "Error al subir archivo",
      "uploadDescription": "No se pudo subir el archivo. Intente nuevamente."
    },
    "upload": {
      "clickToSelect": "Haga clic para seleccionar archivo",
      "supportedFormats": "PDF, DOC, DOCX, XLS, XLSX, CSV (máx. 10MB)",
      "success": "Archivo cargado exitosamente",
      "uploading": "Subiendo archivo",
      "fileSelected": "Archivo seleccionado"
    },
    "success": {
      "title": "¡Documento creado con éxito!",
      "description": "El documento fue agregado a la lección.",
      "processingTitle": "¡Carga realizada con éxito!",
      "processingDescription": "El documento está siendo procesado en segundo plano. Esto puede tardar algunos minutos."
    },
    "protectionLevel": {
      "none": "Sin protección, descarga directa permitida",
      "watermark": "Marca de agua con datos del estudiante",
      "full": "Máxima protección (marca de agua + URL firmada)"
    }
  },
  "documentsList": {
        "title": "Lista de Documentos",
        "searchPlaceholder": "Buscar documentos, cursos, módulos o clases...",
        "slug": "Slug",
        "modules": "módulos",
        "lessons": "clases",
        "documents": "documentos",
        "filename": "Archivo",
        "downloads": "Descargas",
        "noTitle": "Sin título",
        "noModules": "Ningún módulo encontrado",
        "noLessons": "Ninguna clase encontrada",
        "noDocuments": "Ningún documento encontrado",
        "noCourses": "Ningún curso encontrado",
        "noResults": "Ningún resultado encontrado para tu búsqueda",
        "stats": {
          "totalCourses": "Cursos",
          "totalModules": "Módulos",
          "totalLessons": "Clases",
          "totalDocuments": "Documentos"
        },
        "actions": {
          "view": "Ver documento",
          "edit": "Editar documento",
          "delete": "Eliminar documento"
        },
        "deleteConfirmation": {
          "title": "Confirmar Eliminación",
          "message": "¿Estás seguro de que quieres eliminar el documento \"{documentName}\"?",
          "document": "Documento",
          "lesson": "Clase",
          "module": "Módulo",
          "course": "Curso",
          "filename": "Nombre del archivo",
          "fileSize": "Tamaño",
          "downloads": "Descargas",
          "warning": "Esta acción no se puede deshacer",
          "confirm": "Confirmar"
        },
        "success": {
          "deleteTitle": "Documento eliminado",
          "deleteDescription": "El documento ha sido eliminado exitosamente"
        },
        "error": {
          "fetchTitle": "Error al cargar",
          "fetchDescription": "No se pudieron cargar los documentos",
          "deleteTitle": "Error al eliminar",
          "deleteDescription": "No se pudo eliminar el documento",
          "unauthorized": "No autorizado",
          "tokenMissing": "Debes estar autenticado para ejecutar esta acción",
          "tokenInvalid": "Tu sesión expiró. Inicia sesión nuevamente",
          "forbidden": "Acceso denegado",
          "noPermission": "No tienes permiso para eliminar documentos. Requiere rol de admin o tutor",
          "notFound": "No encontrado",
          "documentNotFound": "El documento no fue encontrado o ya fue eliminado"
        }
      },
      "documentView": {
        "title": "Ver Documento",
        "noTitle": "Sin título",
        "downloadable": "Disponible para descarga",
        "notSpecified": "No especificado",
        "yes": "Sí",
        "no": "No",
        "close": "Cerrar",
        "documentNotFound": "Documento no encontrado",
        "copySuccess": "¡Copiado!",
        "copyDescription": "fue copiado al portapapeles",
        "copyError": "Error al copiar",
        "copyErrorDescription": "No se pudo copiar al portapapeles",
        "fields": {
          "id": "ID",
          "filename": "Nombre del archivo",
          "mimeType": "Tipo MIME",
          "fileSize": "Tamaño del archivo",
          "downloadCount": "Total de descargas",
          "downloads": "descargas",
          "downloadable": "Disponible para descarga",
          "createdAt": "Creado el",
          "updatedAt": "Actualizado el",
          "title": "Título",
          "description": "Descripción",
          "url": "URL",
          "protectionLevel": "Nivel de Protección"
        },
        "translations": {
          "title": "Traducciones",
          "portuguese": "Portugués",
          "spanish": "Español",
          "italian": "Italiano"
        },
        "error": {
          "fetchTitle": "Error al cargar",
          "fetchDescription": "No se pudieron cargar los detalles del documento"
        },
        "protectionLevel": {
          "none": "Sin protección, descarga directa permitida",
          "watermark": "Marca de agua con datos del estudiante",
          "full": "Máxima protección (marca de agua + URL firmada)",
          "unknown": "Nivel desconocido"
        }
      }
    ,
    "documentEdit": {
      "title": "Editar Documento",
      "loading": "Cargando documento...",
      "save": "Guardar",
      "saving": "Guardando...",
      "cancel": "Cancelar",
      "noUrl": "URL no disponible",
      "fields": {
        "filename": "Nombre del Archivo",
        "context": "Contexto",
        "translations": "Traducciones",
        "title": "Título",
        "description": "Descripción",
        "document": "Documento",
        "currentFile": "Archivo actual",
        "replaceFile": "Reemplazar archivo PDF",
        "protectionLevel": "Nivel de Protección"
      },
      "placeholders": {
        "title": "Ingrese el título del documento",
        "description": "Ingrese la descripción del documento"
      },
      "errors": {
        "titleRequired": "El título es obligatorio",
        "titleMin": "El título debe tener al menos 1 carácter",
        "titleMax": "El título no puede exceder los 255 caracteres",
        "descriptionRequired": "La descripción es obligatoria",
        "descriptionMin": "La descripción debe tener al menos 5 caracteres",
        "descriptionMax": "La descripción no puede exceder los 1000 caracteres",
        "fetchTitle": "Error al cargar el documento",
        "fetchDescription": "No se pudieron cargar los datos del documento",
        "updateTitle": "Error al actualizar",
        "updateDescription": "No se pudo actualizar el documento",
        "notFound": "Documento no encontrado",
        "invalidData": "Datos proporcionados no válidos",
        "validationTitle": "Error de validación",
        "validationDescription": "Por favor, corrija los errores antes de guardar",
        "invalidFileType": "Tipo de archivo no válido",
        "onlyPDF": "Solo se permiten archivos PDF",
        "fileTooLarge": "Archivo demasiado grande (máximo 100MB)",
        "uploadFailed": "Error al cargar el archivo",
        "uploadTitle": "Error de carga",
        "uploadDescription": "No se pudo enviar el archivo"
      },
      "success": {
        "title": "Documento actualizado",
        "description": "Los cambios se guardaron exitosamente"
      },
      "validation": {
        "titleValid": "Título válido",
        "descriptionValid": "Descripción válida"
      },
      "upload": {
        "uploading": "Cargando archivo...",
        "success": "Archivo cargado exitosamente",
        "replace": "Reemplazar archivo",
        "supportedFormats": "PDF, DOC, DOCX, XLS, XLSX, CSV",
        "fileSelected": "Archivo seleccionado",
        "clickToSelect": "Haga clic para seleccionar nuevo PDF"
      },
      "currentFile": "Archivo actual",
      "newFile": "Archivo nuevo",
      "protectionLevel": {
        "none": "Sin protección, descarga directa permitida",
        "watermark": "Marca de agua con datos del estudiante",
        "full": "Máxima protección (marca de agua + URL firmada)"
      }
    },
  "tabs": {
    "overview": "Vista General",
    "users": "Usuarios",
    "courses": "Cursos",
    "tracks": "Rutas",
    "modules": "Módulos",
    "lessons": "Lecciones",
     "videos": "Videos",
      "documents": "Documentos",
    "assessments": "Evaluaciones",
    "arguments": "Argumentos",
    "flashcards": "Flashcards",
    "liveSessions": "Clases en Vivo",
    "transactions": "Transacciones",
    "tutor": "Tutor"
  },
  
  "tutor": {
    "title": "Área del Tutor",
    "description": "Accede al panel de tutoría para gestionar evaluaciones y comentarios de los estudiantes",
    "accessTutor": "Acceder al Área del Tutor"
  },
  "StudentQuizResults": {
    "title": "Mis Resultados",
    "totalAttempts": "intentos",
    "noResults": {
      "title": "No se encontraron resultados",
      "description": "Aún no has completado ninguna evaluación."
    },
    "assessmentType": {
      "QUIZ": "Quiz",
      "SIMULADO": "Simulacro",
      "PROVA_ABERTA": "Prueba Abierta"
    },
    "passed": "Aprobado",
    "failed": "Reprobado",
    "summary": {
      "correct": "Correctas",
      "accuracy": "Precisión",
      "duration": "Duración"
    },
    "scoreProgress": "Progreso de Puntuación",
    "passingScore": "Nota de Aprobación",
    "viewDetails": "Ver Detalles",
    "error": {
      "fetchTitle": "Error al cargar resultados",
      "fetchDescription": "No se pudieron cargar tus resultados. Intenta de nuevo."
    }
  },
  "users": {
    "create": "Crear Usuario",
    "list": "Listar Usuarios"
  },
  "documents": {
    "create": "Crear Documento",
    "list": "Lista de Documentos"
  },
  "assessments": {
    "create": "Crear Evaluación",
    "list": "Lista de Evaluaciones",
    "questions": "Lista de Preguntas"
  },
  "arguments": {
    "create": "Crear Argumento",
    "list": "Lista de Argumentos",
    "createTitle": "Crear Nuevo Argumento",
    "createButton": "Crear Argumento"
  },
  "createAssessment": {
    "title": "Crear Evaluación",
    "titleForm": "Datos de la Evaluación",
    "startDescription": "Crea cuestionarios, simulacros y pruebas abiertas para evaluar el conocimiento de los estudiantes.",
    "startButton": "Iniciar Creación",
    "startSubtext": "Haz clic aquí para empezar",
    "cardTitle": "Nueva Evaluación",
    "cardDescription": "Crea cuestionarios, simulacros y pruebas abiertas para evaluar el conocimiento de los estudiantes",
    "selectType": "Selecciona el tipo de evaluación que quieres crear:",
    "backToTypeSelection": "Volver a la selección de tipo",
    "create": "Crear Evaluación",
    "creating": "Creando...",
    "loadingLessons": "Cargando lecciones...",
    "types": {
      "quiz": {
        "title": "Quiz",
        "description": "Preguntas asociadas a una lección específica con corrección automática"
      },
      "simulado": {
        "title": "Simulacro",
        "description": "Evaluación con límite de tiempo y argumentos múltiples"
      },
      "provaaberta": {
        "title": "Prueba Abierta",
        "description": "Evaluación dissertativa con corrección manual"
      }
    },
    "fields": {
      "title": "Título",
      "description": "Descripción",
      "lesson": "Lección",
      "optional": "opcional",
      "lessonHelp": "Vincula esta evaluación a una lección específica o deja en blanco para uso general",
      "passingScore": "Puntuación Mínima (%)",
      "quizPosition": "Posición del Quiz",
      "timeLimit": "Límite de Tiempo (minutos)"
    },
    "placeholders": {
      "title": "Ingresa el título de la evaluación",
      "description": "Describe los objetivos y contenido de la evaluación (opcional)",
      "lesson": "Selecciona una lección (opcional)",
      "noLesson": "Ninguna lección (uso general)",
      "passingScore": "70",
      "timeLimit": "60"
    },
    "quizPositions": {
      "beforeLesson": "Antes de la Lección",
      "afterLesson": "Después de la Lección"
    },
    "randomization": {
      "title": "Opciones de Aleatorización",
      "questions": "Mezclar preguntas",
      "options": "Mezclar opciones"
    },
    "errors": {
      "titleRequired": "El título es obligatorio",
      "titleMin": "El título debe tener al menos 3 caracteres",
      "titleMax": "El título debe tener como máximo 200 caracteres",
      "descriptionRequired": "La descripción es obligatoria",
      "descriptionMin": "La descripción debe tener al menos 10 caracteres",
      "descriptionMax": "La descripción debe tener como máximo 1000 caracteres",
      "typeRequired": "El tipo de evaluación es obligatorio",
      "typeInvalid": "Tipo de evaluación inválido",
      "lessonRequired": "La lección es obligatoria",
      "passingScoreNumber": "La puntuación mínima debe ser un número",
      "passingScoreRange": "La puntuación mínima debe estar entre 0 y 100",
      "timeLimitNumber": "El límite de tiempo debe ser un número",
      "timeLimitMin": "El límite de tiempo debe ser al menos 1 minuto",
      "timeLimitMax": "El límite de tiempo debe ser como máximo 600 minutos",
      "validationTitle": "Error de validación",
      "validationDescription": "Corrige los errores en el formulario antes de continuar",
      "loadLessonsTitle": "Error al cargar lecciones",
      "loadLessonsDescription": "No se pudo cargar la lista de lecciones"
    },
    "success": {
      "title": "¡Evaluación creada!",
      "description": "La evaluación se creó con éxito"
    },
    "error": {
      "title": "Error al crear evaluación",
      "description": "No se pudo crear la evaluación. Inténtalo de nuevo."
    }
  },
  "createArgument": {
    "title": "Crear Argumento",
    "cardTitle": "Nuevo Argumento",
    "cardDescription": "Crea argumentos para evaluaciones disertativas y discusiones",
    "startButton": "Iniciar Creación",
    "create": "Crear Argumento",
    "creating": "Creando...",
    "loadingAssessments": "Cargando evaluaciones...",
    "infoCard": {
      "title": "Acerca de los Argumentos",
      "description": "Los argumentos son temas o cuestiones que pueden vincularse a evaluaciones o utilizarse independientemente para discusiones y análisis."
    },
    "fields": {
      "title": "Título",
      "assessment": "Evaluación",
      "optional": "opcional",
      "assessmentHelp": "Vincula este argumento a una evaluación específica o deja en blanco para uso general"
    },
    "placeholders": {
      "title": "Ingresa el título del argumento",
      "assessment": "Selecciona una evaluación (opcional)",
      "noAssessment": "Ninguna evaluación (uso general)"
    },
    "errors": {
      "titleRequired": "El título es obligatorio",
      "titleMin": "El título debe tener al menos 3 caracteres",
      "titleMax": "El título debe tener como máximo 100 caracteres",
      "validationTitle": "Error de validación",
      "validationDescription": "Corrige los errores en el formulario antes de continuar",
      "loadAssessmentsTitle": "Error al cargar evaluaciones",
      "loadAssessmentsDescription": "No se pudo cargar la lista de evaluaciones"
    },
    "success": {
      "title": "¡Argumento creado!",
      "description": "El argumento se creó exitosamente"
    },
    "error": {
      "title": "Error al crear argumento",
      "description": "No se pudo crear el argumento. Inténtalo de nuevo."
    }
  },
  "createQuestion": {
    "title": "Crear Pregunta",
    "cardTitle": "Nueva Pregunta",
    "cardDescription": "Crea preguntas de opción múltiple o disertativas para las evaluaciones",
    "startButton": "Iniciar Creación",
    "create": "Crear Pregunta",
    "creating": "Creando...",
    "loadingAssessments": "Cargando evaluaciones...",
    "loadingArguments": "Cargando argumentos...",
    "infoCard": {
      "title": "Acerca de las Preguntas",
      "description": "Las preguntas pueden ser de opción múltiple con alternativas o disertativas para respuestas abiertas. Cada pregunta debe estar vinculada a una evaluación."
    },
    "fields": {
      "text": "Texto de la Pregunta",
      "textHelp": "Escribe la pregunta de forma clara y objetiva (10-1000 caracteres)",
      "type": "Tipo de Pregunta",
      "typeAutoSelected": "El tipo de pregunta se define automáticamente según la evaluación seleccionada.",
      "assessment": "Evaluación",
      "selectAssessmentFirst": "Selecciona primero una evaluación para habilitar los demás campos.",
      "argument": "Argumento",
      "optional": "opcional",
      "argumentHelp": "Vincula esta pregunta a un argumento específico o deja en blanco",
      "options": "Opciones de Respuesta",
      "selectCorrectOption": "Selecciona cuál es la respuesta correcta haciendo clic en el círculo junto a la opción",
      "explanation": "Explicación de la Respuesta Correcta",
      "explanationHelp": "Proporciona una explicación detallada de por qué esta es la respuesta correcta. Esto ayudará a los estudiantes a comprender el concepto."
    },
    "correctOption": "Respuesta Correcta",
    "addOption": "Añadir Opción",
    "languages": {
      "pt": "Portugués",
      "it": "Italiano",
      "es": "Español"
    },
    "placeholders": {
      "text": "Ingresa el texto de la pregunta...",
      "type": "Selecciona el tipo de pregunta",
      "assessment": "Selecciona una evaluación",
      "argument": "Selecciona un argumento (opcional)",
      "noArgument": "Ningún argumento",
      "option": "Opción {letter}",
      "optionText": "Ingresa el texto de la opción...",
      "explanationPt": "Explica por qué esta es la respuesta correcta...",
      "explanationIt": "Spiega perché questa è la risposta corretta...",
      "explanationEs": "Explica por qué esta es la respuesta correcta..."
    },
    "types": {
      "multipleChoice": "Opción Múltiple",
      "open": "Disertativa"
    },
    "errors": {
      "textRequired": "El texto de la pregunta es obligatorio",
      "textMin": "El texto debe tener al menos 10 caracteres",
      "textMax": "El texto debe tener como máximo 1000 caracteres",
      "typeRequired": "El tipo de pregunta es obligatorio",
      "typeInvalid": "Tipo de pregunta inválido",
      "assessmentRequired": "La evaluación es obligatoria",
      "validationTitle": "Error de validación",
      "validationDescription": "Corrige los errores en el formulario antes de continuar",
      "loadAssessmentsTitle": "Error al cargar evaluaciones",
      "loadAssessmentsDescription": "No se pudo cargar la lista de evaluaciones",
      "optionRequired": "Esta opción necesita tener un texto",
      "noCorrectOption": "Ninguna opción correcta seleccionada",
      "selectCorrectOption": "Por favor, marca cuál es la opción correcta",
      "explanationRequired": "La explicación es obligatoria"
    },
    "success": {
      "title": "¡Pregunta creada!",
      "description": "La pregunta se creó exitosamente"
    },
    "error": {
      "title": "Error al crear pregunta",
      "description": "No se pudo crear la pregunta. Inténtalo de nuevo.",
      "duplicateTitle": "Pregunta duplicada",
      "duplicateDescription": "Ya existe una pregunta similar en esta evaluación"
    }
  },
  "flashcards": {
    "create": "Crear Flashcard",
    "list": "Lista de Flashcards"
  },
  "dashboard": {
    "title": "Estadísticas Generales",
    "stats": {
      "totalUsers": "Total de Usuarios",
      "activeStudents": "Estudiantes Activos",
      "totalCourses": "Total de Cursos",
      "completionRate": "Tasa de Finalización"
    }
  },
 "createUser": {
  "title": "Nuevo Usuario",
  "create": "Crear Usuario",
  "creating": "Creando...",
  "passwordMatch": "Las contraseñas coinciden",
  "fields": {
    "name": "Nombre Completo",
    "email": "Correo Electrónico",
    "password": "Contraseña",
    "confirmPassword": "Confirmar Contraseña",
    "role": "Función",
    "cpf": "CPF",
    "document": "Documento"
  },
  "placeholders": {
    "name": "Ingrese el nombre completo",
    "email": "usuario@ejemplo.com",
    "password": "Mínimo 8 caracteres",
    "confirmPassword": "Ingrese la contraseña nuevamente",
    "role": "Seleccione una función",
    "cpf": "000.000.000-00",
    "document": "Ej: 12345678901, AA1234567, RSSMRA85M01H501Z"
  },
  "roles": {
    "student": "Estudiante",
    "tutor": "Tutor",
    "admin": "Administrador"
  },
  "errors": {
    "nameRequired": "El nombre es obligatorio",
    "nameMin": "El nombre debe tener al menos 2 caracteres",
    "nameMax": "El nombre debe tener máximo 100 caracteres",
    "nameInvalid": "El nombre debe contener solo letras y espacios",
    "emailRequired": "El correo electrónico es obligatorio",
    "emailInvalid": "Correo electrónico inválido",
    "emailMax": "Correo electrónico demasiado largo",
    "passwordRequired": "La contraseña es obligatoria",
    "passwordMin": "La contraseña debe tener al menos 8 caracteres",
    "passwordWeak": "Contraseña muy débil. Use mayúsculas, minúsculas, números y símbolos",
    "confirmPasswordRequired": "La confirmación de contraseña es obligatoria",
    "passwordMismatch": "Las contraseñas no coinciden",
    "cpfRequired": "El documento es obligatorio",
    "cpfInvalid": "Documento inválido",
    "documentMin": "El documento debe tener al menos 5 caracteres",
    "documentMax": "El documento debe tener máximo 20 caracteres",
    "documentInvalid": "El documento debe contener solo letras, números y guiones",
    "roleRequired": "La función es obligatoria",
    "roleInvalid": "Función inválida"
  },
  "validation": {
    "nameValid": "Nombre válido",
    "emailValid": "Correo válido",
    "cpfValid": "CPF válido",
    "documentValid": "Documento válido"
  },
  "helpers": {
    "documentTypes": "Puede ser CPF, RG, Pasaporte o documento del país de residencia"
  },
  "passwordStrength": {
    "label": "Fuerza de contraseña",
    "weak": "Débil",
    "medium": "Media",
    "strong": "Fuerte"
  },
  "passwordRequirements": {
    "length": "Al menos 8 caracteres",
    "lowercase": "Al menos una letra minúscula",
    "uppercase": "Al menos una letra mayúscula",
    "number": "Al menos un número",
    "special": "Al menos un carácter especial"
  },
  "success": {
    "title": "¡Usuario creado!",
    "description": "El usuario fue creado con éxito."
  },
  "error": {
  "title": "Error al crear usuario",
    "description": "Ocurrió un error al crear el usuario. Intente nuevamente.",
    "validationTitle": "Error de validación", 
    "validationDescription": "Por favor, corrija los errores en el formulario antes de continuar.",
    "conflictTitle": "Usuario ya existe",
    "conflictDescription": "Ya existe un usuario con este correo o CPF.",
    "authTitle": "Error de autenticación",
    "authDescription": "Su sesión ha expirado. Por favor, inicie sesión nuevamente.",
    "permissionTitle": "Acceso denegado",
    "permissionDescription": "No tiene permisos para realizar esta acción."
  }
},
 "usersList": {
  "title": "Lista de Usuarios",
  "apiSearchPlaceholder": "Buscar por nombre, email o CPF...",
  "localSearchPlaceholder": "Filtrar usuarios localmente...",
  "apiSearchActive": "Búsqueda activa para: {term}",
  "clearSearch": "Limpiar búsqueda",
  "stats": {
    "total": "Total",
    "admins": "Administradores",
    "tutors": "Tutores",
    "students": "Estudiantes"
  },
  "roleAdmin": "Administrador",
  "roleTutor": "Tutor",
  "roleStudent": "Estudiante",
  "actions": {
    "view": "Ver",
    "edit": "Editar",
    "delete": "Eliminar"
  },
  "deleteConfirm": "¿Está seguro de que desea eliminar este usuario?",
  "deleteConfirmation": {
    "title": "⚠️ Confirmar eliminación",
    "message": "¿Está seguro de que desea eliminar el usuario {userName}?",
    "email": "Email",
    "cpf": "CPF",
    "role": "Tipo",
    "warning": "¡Esta acción no se puede deshacer!",
    "confirm": "Confirmar"
  },
  "noUsers": "No se encontraron usuarios",
  "noLocalResults": "No se encontraron resultados para el filtro local",
  "noApiResults": "No se encontraron resultados para: {term}",
  "pagination": {
    "showing": "Mostrando {start} a {end} de {total} usuarios",
    "previous": "Anterior",
    "next": "Siguiente",
    "pageOf": "Página {current} de {total}"
  },
  "success": {
    "deleteTitle": "¡Usuario eliminado!",
    "deleteDescription": "El usuario fue eliminado exitosamente."
  },
  "error": {
    "fetchTitle": "Error al cargar usuarios",
    "fetchDescription": "Ocurrió un error al cargar la lista de usuarios.",
    "searchTitle": "Error en la búsqueda",
    "searchDescription": "Ocurrió un error al buscar usuarios.",
    "deleteTitle": "Error al eliminar",
    "deleteDescription": "Ocurrió un error al eliminar el usuario."
  }
},
  "userView": {
    "title": "Detalles del Usuario",
    "roleAdmin": "Administrador",
    "roleStudent": "Estudiante",
    "fields": {
      "id": "ID del Usuario",
      "email": "Correo Electrónico",
      "cpf": "CPF",
      "document": "Documento",
      "createdAt": "Fecha de Creación",
      "updatedAt": "Última Actualización"
    },
    "addresses": {
      "title": "Direcciones",
      "address": "Dirección",
      "street": "Calle/Avenida",
      "number": "Número",
      "complement": "Complemento",
      "district": "Barrio",
      "city": "Ciudad",
      "state": "Estado/Provincia",
      "country": "País",
      "postalCode": "Código Postal",
      "createdAt": "Registrado el",
      "noAddresses": "Ninguna dirección registrada"
    },
    "copySuccess": "¡Copiado!",
    "copyError": "Error al copiar",
    "userNotFound": "Usuario no encontrado",
    "close": "Cerrar",
    "error": {
      "fetchTitle": "Error al cargar usuario",
      "fetchDescription": "No fue posible cargar los detalles del usuario",
      "fetchAddressesTitle": "Error al cargar direcciones",
      "fetchAddressesDescription": "No fue posible cargar las direcciones del usuario"
    }
  },

  "courses": {
    "create": "Crear Curso",
    "list": "Listar Cursos"
  },
"createCourse": {
  "title": "Nuevo Curso",
  "create": "Crear Curso",
  "creating": "Creando...",
  "fields": {
    "slug": "Slug (URL)",
    "imageUrl": "URL de la Imagen",
    "courseImage": "Imagen del Curso",
    "title": "Título",
    "description": "Descripción"
  },
  "placeholders": {
    "slug": "matematica-basica",
    "imageUrl": "/images/curso-matematica.jpg",
    "title": "Ingrese el título del curso",
    "description": "Ingrese la descripción del curso"
  },
  "hints": {
    "slug": "Use solo letras minúsculas, números y guiones"
  },
  "translations": {
    "title": "Traducciones",
    "portuguese": "Portugués",
    "spanish": "Español",
    "italian": "Italiano"
  },
  "generateSlug": "Generar automáticamente",
  "validation": {
    "slugValid": "Slug válido",
    "slugGenerated": "Slug generado automáticamente",
    "imageValid": "URL válida",
    "imageReady": "Imagen lista para subir"
  },
  "upload": {
    "clickToSelect": "Haz clic para seleccionar",
    "supportedFormats": "Formatos soportados",
    "success": "Imagen cargada con éxito",
    "savedAs": "Se guardará como"
  },
  "errors": {
    "slugRequired": "Slug es obligatorio",
    "slugInvalid": "Slug debe contener solo letras minúsculas, números y guiones",
    "slugMin": "Slug debe tener al menos 3 caracteres",
    "slugMax": "Slug debe tener máximo 50 caracteres",
    "slugFormat": "Slug no puede empezar o terminar con guión",
    "slugDoubleHyphen": "Slug no puede contener guiones dobles",
    "imageRequired": "La imagen del curso es obligatoria",
    "imageInvalid": "URL de la imagen inválida",
    "invalidImageType": "Tipo de archivo inválido. Use JPG, PNG, GIF o WebP",
    "imageTooLarge": "Archivo demasiado grande. Tamaño máximo: 5MB",
    "uploadFailed": "Error al cargar la imagen",
    "titleRequired": "Título es obligatorio",
    "titleMin": "Título debe tener al menos 3 caracteres",
    "titleMax": "Título debe tener máximo 100 caracteres",
    "descriptionRequired": "Descripción es obligatoria",
    "descriptionMin": "Descripción debe tener al menos 3 caracteres",
    "descriptionMax": "Descripción debe tener máximo 500 caracteres"
  },
  "success": {
    "title": "¡Curso creado!",
    "description": "El curso fue creado con éxito."
  },
  "error": {
    "title": "Error al crear curso",
    "description": "Ocurrió un error al crear el curso. Intente nuevamente.",
    "validationTitle": "Error de validación",
    "validationDescription": "Por favor, corrija los errores en el formulario antes de continuar.",
    "conflictTitle": "Curso duplicado",
    "conflictDescription": "Ya existe un curso con este título.",
    "authTitle": "Error de autenticación",
    "authDescription": "No tienes permiso para crear cursos.",
    "permissionTitle": "Permiso denegado",
    "permissionDescription": "No tienes permiso para realizar esta acción.",
    "slugGenerationTitle": "Título en portugués obligatorio",
    "slugGenerationDescription": "Ingresa el título en portugués antes de generar el slug automáticamente."
  },
  "success": {
    "title": "¡Curso creado!",
    "description": "El curso fue creado con éxito.",
    "slugGenerated": "Slug generado automáticamente"
  }},
  "coursesList": {
    "title": "Lista de Cursos",
    "searchPlaceholder": "Buscar cursos...",
    "loading": "Cargando cursos...",
    "languages": "idiomas",
    "noResults": "Ningún curso encontrado con este término.",
    "noCourses": "Ningún curso registrado aún.",
    "deleteConfirm": "¿Está seguro que desea eliminar este curso?",
    "stats": {
      "total": "Total de Cursos"
    },
    "actions": {
      "view": "Ver",
      "edit": "Editar",
      "delete": "Eliminar"
    },
    "success": {
      "deleteTitle": "¡Curso eliminado!",
      "deleteDescription": "El curso fue eliminado con éxito."
    },
 "error": {
  "fetchTitle": "Error al cargar cursos",
  "fetchDescription": "No fue posible cargar la lista de cursos.",
  "deleteTitle": "Error al eliminar",
  "deleteDescription": "No fue posible eliminar el curso.",
  "deleteWithDependencies": "Este curso no puede ser eliminado porque tiene módulos, lecciones o está siendo usado en alguna ruta. Elimine primero todas las dependencias.",
  "unauthorized": "No tienes permiso para eliminar este curso.",
  "notFound": "Curso no encontrado."
},
"deleteConfirmation": {
  "title": "Eliminar Curso",
  "message": "¿Está seguro que desea eliminar el curso “{courseName}”?",
  "slug": "Slug",
  "dependencies": "Dependencias",
  "warning": "⚠️ Esta acción no se puede deshacer.",
  "confirm": "Eliminar"
}
  },
  "tracks": {
    "create": "Crear Ruta",
    "list": "Listar Rutas"
  },
"createTrack": {
      "title": "Nueva Ruta",
      "create": "Crear Ruta",
      "creating": "Creando...",
      "generateSlug": "Generar slug",
      "fields": {
        "slug": "Slug (URL)",
        "imageUrl": "URL de la Imagen",
        "trackImage": "Imagen de la Ruta",
        "title": "Título",
        "description": "Descripción"
      },
      "placeholders": {
        "slug": "ruta-principiantes",
        "imageUrl": "/images/ruta-ejemplo.jpg",
        "title": "Ingrese el título de la ruta",
        "description": "Ingrese la descripción de la ruta"
      },
      "hints": {
        "slug": "Use solo letras minúsculas, números y guiones. Ejemplo: ruta-programacion-web"
      },
      "courses": {
        "title": "Cursos de la Ruta",
        "description": "Seleccione uno o más cursos para componer esta ruta",
        "noCourses": "No hay cursos disponibles para seleccionar"
      },
      "translations": {
        "title": "Traducciones",
        "portuguese": "Portugués",
        "spanish": "Español",
        "italian": "Italiano"
      },
      "validation": {
        "imageValid": "URL de imagen válida",
        "imageReady": "Imagen lista para cargar",
        "slugValid": "Slug válido",
        "slugGenerated": "Slug generado automáticamente",
        "coursesValid": "{count, plural, =0 {Ningún curso seleccionado} =1 {1 curso seleccionado} other {# cursos seleccionados}}"
      },
      "upload": {
        "clickToSelect": "Haz clic para seleccionar una imagen",
        "supportedFormats": "Formatos soportados",
        "savedAs": "Guardado como",
        "success": "Imagen cargada con éxito"
      },
      "errors": {
        "slugRequired": "El slug es obligatorio",
        "slugMin": "El slug debe tener al menos 3 caracteres",
        "slugMax": "El slug debe tener como máximo 50 caracteres",
        "slugInvalid": "El slug debe contener solo letras minúsculas, números y guiones",
        "slugFormat": "El slug no puede comenzar o terminar con guión",
        "slugDoubleHyphen": "El slug no puede contener guiones dobles (--)",
        "imageRequired": "La URL de la imagen es obligatoria",
        "imageInvalid": "La URL de la imagen debe ser válida (comenzar con / o http:// o https://)",
        "coursesRequired": "Seleccione al menos un curso",
        "invalidImageType": "Tipo de archivo inválido. Use solo imágenes (JPG, PNG, GIF, WebP)",
        "imageTooLarge": "Archivo demasiado grande. Tamaño máximo: 5MB",
        "uploadFailed": "Error al cargar la imagen. Intente nuevamente",
        "titleRequired": "El título es obligatorio",
        "titleMin": "El título debe tener al menos 3 caracteres",
        "titleMax": "El título debe tener como máximo 100 caracteres",
        "descriptionRequired": "La descripción es obligatoria",
        "descriptionMin": "La descripción debe tener al menos 3 caracteres",
        "descriptionMax": "La descripción debe tener como máximo 500 caracteres",
        "fetchCoursesTitle": "Error al cargar cursos",
        "fetchCoursesDescription": "No fue posible cargar la lista de cursos disponibles"
      },
      "success": {
        "title": "¡Ruta creada!",
        "description": "La ruta fue creada con éxito.",
        "slugGenerated": "Slug generado con éxito"
      },
      "error": {
        "title": "Error al crear ruta",
        "description": "Ocurrió un error al crear la ruta. Intente nuevamente.",
        "slugGenerationTitle": "Error al generar slug",
        "slugGenerationDescription": "Complete el título en portugués para generar el slug automáticamente",
        "validationTitle": "Error de validación",
        "validationDescription": "Por favor, corrija los errores en el formulario antes de continuar",
        "serverTitle": "Error del servidor",
        "serverDescription": "Ocurrió un error en el servidor. Intente nuevamente más tarde.",
        "conflictTitle": "Ruta duplicada",
        "conflictDescription": "Ya existe una ruta con este título. Por favor, elija otro título.",
        "authTitle": "Error de autenticación",
        "authDescription": "Necesita estar autenticado para crear una ruta.",
        "permissionTitle": "Sin permiso",
        "permissionDescription": "No tiene permiso para crear rutas."
      }
    },
"tracksList": {
      "title": "Lista de Rutas",
      "searchPlaceholder": "Buscar rutas...",
      "languages": "idiomas",
      "courses": "cursos",
      "coursesInTrack": "Cursos en esta ruta",
      "created": "Creado",
      "noResults": "Ninguna ruta encontrada con este término.",
      "noTracks": "Ninguna ruta registrada aún.",
      "deleteConfirm": "¿Está seguro que desea eliminar esta ruta?",
      "stats": {
        "total": "Total de Rutas",
        "totalTracks": "Total de Rutas",
        "totalCourses": "Total de Cursos",
        "averageCourses": "Promedio de Cursos",
        "complete": "Completas"
      },
      "actions": {
        "view": "Ver",
        "edit": "Editar",
        "delete": "Eliminar"
      },
      "deleteConfirmation": {
        "title": "Confirmar eliminación de ruta",
        "message": "Está a punto de eliminar la ruta \"{trackName}\".",
        "slug": "Slug",
        "courses": "Cursos",
        "course": "curso",
        "coursesPlural": "cursos",
        "created": "Creada el",
        "warning": "Esta acción es irreversible y eliminará permanentemente esta ruta del sistema.",
        "confirm": "Sí, eliminar ruta"
      },
      "success": {
        "deleteTitle": "¡Ruta eliminada!",
        "deleteDescription": "La ruta fue eliminada con éxito."
      },
      "error": {
        "fetchTitle": "Error al cargar rutas",
        "fetchDescription": "No fue posible cargar la lista de rutas.",
        "deleteTitle": "Error al eliminar",
        "deleteDescription": "No fue posible eliminar la ruta."
      }
    },
"modules": {
    "create": "Crear Módulo",
    "list": "Listar Módulos"
  },
 "createModule": {
  "title": "Nuevo Módulo",
  "create": "Crear Módulo",
  "creating": "Creando...",
  "generateSlug": "Generar automáticamente",
  "info": {
    "lessonsNote": "Las lecciones (videos) deberán agregarse posteriormente a través de la edición del módulo."
  },
  "selectedCourse": "Curso seleccionado",
  "fields": {
    "course": "Curso",
    "slug": "Slug (URL)",
    "imageUrl": "URL de la Imagen",
    "moduleImage": "Imagen del Módulo",
    "order": "Orden",
    "title": "Título",
    "description": "Descripción"
  },
  "placeholders": {
    "course": "Seleccione un curso",
    "slug": "introduccion-matematica",
    "imageUrl": "/images/modulo-ejemplo.jpg",
    "order": "1",
    "title": "Ingrese el título del módulo",
    "description": "Ingrese la descripción del módulo"
  },
  "hints": {
    "slug": "Use solo letras minúsculas, números y guiones",
    "imageUrl": "URL de la imagen de portada del módulo",
    "order": "Orden de visualización del módulo en el curso"
  },
  "translations": {
    "title": "Traducciones",
    "portuguese": "Portugués",
    "spanish": "Español",
    "italian": "Italiano"
  },
  "validation": {
    "courseValid": "Curso seleccionado",
    "slugValid": "Slug válido",
    "slugGenerated": "Slug generado automáticamente",
    "imageValid": "URL válida",
    "imageReady": "Imagen lista",
    "orderValid": "Orden válida",
    "loadingOrders": "Cargando órdenes existentes...",
    "selectCourseFirst": "Seleccione un curso primero",
    "usedOrders": "Órdenes ya utilizadas",
    "noAvailableOrders": "Todas las órdenes están en uso"
  },
  "errors": {
    "courseRequired": "Curso es obligatorio",
    "slugRequired": "Slug es obligatorio",
    "slugInvalid": "Slug debe contener solo letras minúsculas, números y guiones",
    "slugMin": "Slug debe tener al menos 3 caracteres",
    "slugMax": "Slug no puede tener más de 50 caracteres",
    "slugFormat": "Slug no puede empezar o terminar con guión",
    "slugDoubleHyphen": "Slug no puede contener guiones dobles",
    "imageRequired": "La URL de la imagen es obligatoria",
    "imageInvalid": "URL de imagen inválida",
    "orderRequired": "Orden es obligatorio",
    "orderMax": "Orden no puede ser mayor que 999",
    "orderExists": "Este orden ya está siendo usado por otro módulo",
    "titleRequired": "Título es obligatorio",
    "titleMin": "Título debe tener al menos 3 caracteres",
    "titleMax": "Título no puede tener más de 100 caracteres",
    "descriptionRequired": "Descripción es obligatoria",
    "descriptionMin": "Descripción debe tener al menos 3 caracteres",
    "descriptionMax": "Descripción no puede tener más de 500 caracteres",
    "fetchCoursesTitle": "Error al cargar cursos",
    "fetchCoursesDescription": "No fue posible cargar la lista de cursos disponibles",
    "validationTitle": "Error de validación",
    "validationDescription": "Por favor, corrija los errores en el formulario",
    "serverTitle": "Error del servidor",
    "serverDescription": "Ocurrió un error interno del servidor. Intente nuevamente más tarde",
    "conflictTitle": "El módulo ya existe",
    "conflictDescription": "Ya existe un módulo con este título o slug en este curso",
    "authTitle": "No autorizado",
    "authDescription": "No tiene permiso para realizar esta acción",
    "permissionTitle": "Sin permiso",
    "permissionDescription": "No tiene los permisos necesarios"
  },
  "success": {
    "title": "¡Módulo creado!",
    "description": "El módulo fue creado con éxito.",
    "slugGenerated": "Slug generado automáticamente"
  },
  "upload": {
    "clickToSelect": "Haga clic para seleccionar una imagen",
    "supportedFormats": "Formatos soportados",
    "savedAs": "Guardado como",
    "success": "Imagen cargada con éxito"
  },
  "error": {
    "title": "Error al crear módulo",
    "description": "Ocurrió un error al crear el módulo. Intente nuevamente.",
    "serverTitle": "Error del servidor",
    "serverDescription": "Ocurrió un error interno del servidor. Intente nuevamente más tarde",
    "conflictTitle": "El módulo ya existe",
    "conflictDescription": "Ya existe un módulo con este título o slug en este curso",
    "authTitle": "No autorizado",
    "authDescription": "No tiene permiso para realizar esta acción",
    "permissionTitle": "Sin permiso",
    "permissionDescription": "No tiene los permisos necesarios",
    "slugGenerationTitle": "Error al generar slug",
    "slugGenerationDescription": "Escriba el título en portugués primero"
  }
},
"modulesList": {
      "title": "Lista de Módulos",
      "searchPlaceholder": "Buscar módulos...",
      "modules": "módulos",
      "lessonsCount": "{count} lecciones",
      "noModules": "Ningún módulo en este curso",
      "noResults": "Ningún módulo encontrado con este término.",
      "noCourses": "Ningún curso registrado aún.",
      "deleteConfirm": "¿Está seguro que desea eliminar este módulo?",
      "deleteConfirmation": {
        "title": "Confirmar Eliminación del Módulo",
        "message": "¿Está seguro que desea eliminar el módulo \"{moduleName}\"?",
        "module": "Módulo",
        "course": "Curso",
        "order": "Orden",
        "warning": "Esta acción no se puede deshacer",
        "confirm": "Eliminar Módulo"
      },
      "stats": {
        "totalCourses": "Total de Cursos",
        "totalModules": "Total de Módulos",
        "coursesWithModules": "Cursos con Módulos"
      },
      "actions": {
        "view": "Ver",
        "edit": "Editar",
        "delete": "Eliminar"
      },
      "success": {
        "deleteTitle": "¡Módulo eliminado!",
        "deleteDescription": "El módulo fue eliminado con éxito."
      },
      "error": {
        "fetchTitle": "Error al cargar módulos",
        "fetchDescription": "No fue posible cargar la lista de módulos.",
        "deleteTitle": "Error al eliminar",
        "deleteDescription": "No fue posible eliminar el módulo."
      }
    },
"moduleEdit": {
      "title": "Editar Módulo",
      "moduleImage": "Imagen del Módulo",
      "fields": {
        "slug": "URL del Módulo",
        "imageUrl": "URL de la Imagen",
        "order": "Orden",
        "title": "Título",
        "description": "Descripción"
      },
      "image": {
        "current": "Imagen Actual",
        "original": "Imagen Original",
        "new": "Nueva Imagen"
      },
      "upload": {
        "success": "Imagen cargada con éxito",
        "uploading": "Subiendo imagen",
        "clickToSelect": "Haz clic para seleccionar una imagen",
        "supportedFormats": "Formatos soportados",
        "savedAs": "Guardado como",
        "change": "Cambiar imagen"
      },
      "placeholders": {
        "slug": "modulo-introduccion",
        "imageUrl": "https://ejemplo.com/imagen.jpg",
        "order": "1",
        "title": "Ingresa el título del módulo",
        "description": "Ingresa una breve descripción"
      },
      "hints": {
        "slug": "Solo letras minúsculas, números y guiones",
        "order": "Orden de visualización del módulo en el curso"
      },
      "translations": {
        "title": "Traducciones",
        "portuguese": "Portugués",
        "spanish": "Español",
        "italian": "Italiano"
      },
      "errors": {
        "slugRequired": "URL es obligatoria",
        "slugInvalid": "URL debe contener solo letras minúsculas, números y guiones",
        "imageRequired": "Imagen es obligatoria",
        "orderRequired": "Orden debe ser mayor que 0",
        "titleRequired": "Título es obligatorio",
        "descriptionRequired": "Descripción es obligatoria",
        "invalidImageType": "Tipo de archivo inválido. Usa JPEG, PNG, GIF o WebP",
        "imageTooLarge": "Archivo demasiado grande. Máximo: 5MB",
        "uploadTitle": "Error al subir imagen",
        "uploadDescription": "No se pudo subir la imagen. Intenta nuevamente."
      },
      "success": {
        "title": "¡Éxito!",
        "description": "Módulo actualizado con éxito"
      },
      "error": {
        "title": "Error",
        "description": "Error al actualizar módulo"
      },
      "cancel": "Cancelar",
      "save": "Guardar",
      "saving": "Guardando..."
    },
"moduleView": {
      "title": "Detalles del Módulo",
      "close": "Cerrar",
      "moduleNotFound": "Módulo no encontrado",
      "copySuccess": "¡Copiado!",
      "copyDescription": "copiado al portapapeles",
      "copyError": "Error al copiar",
      "copyErrorDescription": "No se pudo copiar al portapapeles",
      "fields": {
        "id": "ID",
        "slug": "Slug",
        "title": "Título",
        "description": "Descripción",
        "imageUrl": "URL de la Imagen",
        "order": "Orden",
        "createdAt": "Fecha de Creación",
        "updatedAt": "Última Actualización"
      },
      "translations": {
        "title": "Traducciones",
        "portuguese": "Portugués",
        "spanish": "Español",
        "italian": "Italiano"
      },
      "error": {
        "fetchTitle": "Error al cargar el módulo",
        "fetchDescription": "No se pudieron cargar los detalles del módulo. Inténtalo de nuevo."
      }
    },  
  
  "lessons": {
    "create": "Crear Lección",
    "list": "Listar Lecciones"
  },
 "createLesson": {
  "title": "Nueva Lección",
  "create": "Crear Lección",
  "creating": "Creando...",
  "selectedModule": "Módulo seleccionado",
  "fields": {
    "course": "Curso",
    "module": "Módulo",
    "imageUrl": "URL de la Imagen",
    "lessonImage": "Imagen de la Lección",
    "video": "Video",
    "title": "Título",
    "description": "Descripción",
    "order": "Orden"
  },
  "placeholders": {
    "course": "Seleccione un curso",
    "module": "Seleccione un módulo",
    "imageUrl": "/images/leccion-ejemplo.jpg",
    "video": "Seleccione un video (opcional)",
    "noVideo": "Sin video",
    "title": "Ingrese el título de la lección",
    "description": "Ingrese la descripción de la lección",
    "order": "Número del orden"
  },
  "hints": {
    "imageUrl": "URL de la imagen de portada de la lección",
    "video": "Opcional - vincule un video a la lección",
    "order": "Define la posición de la lección en el módulo"
  },
  "translations": {
    "title": "Traducciones",
    "portuguese": "Portugués",
    "spanish": "Español",
    "italian": "Italiano"
  },
  "validation": {
    "courseValid": "Curso válido",
    "moduleValid": "Módulo válido",
    "orderValid": "Orden válido",
    "imageValid": "URL válida",
    "imageReady": "Imagen lista",
    "selectModuleFirst": "Seleccione un módulo primero",
    "loadingOrders": "Cargando órdenes disponibles...",
    "noAvailableOrders": "Ningún orden disponible",
    "usedOrders": "Órdenes en uso"
  },
  "errors": {
    "title": "Error al crear lección",
    "description": "Ocurrió un error al crear la lección. Intente nuevamente.",
    "courseRequired": "El curso es obligatorio",
    "moduleRequired": "El módulo es obligatorio",
    "titleRequired": "El título es obligatorio",
    "titleMin": "El título debe tener al menos 3 caracteres",
    "titleMax": "El título debe tener máximo 100 caracteres",
    "descriptionRequired": "La descripción es obligatoria",
    "descriptionMin": "La descripción debe tener al menos 3 caracteres",
    "descriptionMax": "La descripción debe tener máximo 500 caracteres",
    "imageRequired": "La URL de la imagen es obligatoria",
    "imageInvalid": "URL de la imagen inválida",
    "orderRequired": "El orden es obligatorio",
    "orderMax": "El orden debe ser menor que 999",
    "orderExists": "Este orden ya está en uso en este módulo",
    "fetchCoursesTitle": "Error al cargar cursos",
    "fetchCoursesDescription": "No fue posible cargar la lista de cursos disponibles",
    "validationTitle": "Error de validación",
    "validationDescription": "Por favor, corrija los errores en el formulario antes de continuar",
    "serverTitle": "Error del servidor",
    "serverDescription": "Ocurrió un error interno. Por favor, intente nuevamente",
    "conflictTitle": "Lección duplicada",
    "conflictDescription": "Ya existe una lección con esta información",
    "noModulesTitle": "Este curso no tiene módulos",
    "noModulesDescription": "Es necesario crear al menos un módulo para este curso antes de añadir lecciones. Por favor, crea un módulo primero y luego regresa para crear la lección.",
    "invalidImageType": "Tipo de archivo inválido. Use solo imágenes (JPG, PNG, GIF, WebP)",
    "imageTooLarge": "Archivo demasiado grande. Tamaño máximo: 5MB",
    "uploadFailed": "Error al cargar la imagen. Intente nuevamente"
  },
  "upload": {
    "clickToSelect": "Haga clic para seleccionar una imagen",
    "uploading": "Cargando...",
    "supportedFormats": "Formatos soportados",
    "savedAs": "Guardado como",
    "success": "Imagen cargada con éxito"
  },
  "success": {
    "title": "¡Lección creada!",
    "description": "La lección fue creada con éxito."
  }
},
"lessonsList": {
      "title": "Lista de Lecciones",
      "searchPlaceholder": "Buscar lecciones...",
      "modules": "módulos",
      "lessons": "lecciones",
      "hasVideo": "Con video",
      "noLessons": "Ninguna lección en este módulo",
      "noModules": "Ningún módulo en este curso",
      "noResults": "Ninguna lección encontrada con este término.",
      "noCourses": "Ningún curso registrado aún.",
      "deleteConfirm": "¿Está seguro que desea eliminar esta lección?",
      "stats": {
        "totalCourses": "Total de Cursos",
        "totalModules": "Total de Módulos",
        "totalLessons": "Total de Lecciones"
      },
      "actions": {
        "view": "Ver",
        "edit": "Editar",
        "delete": "Eliminar"
      },
      "success": {
        "deleteTitle": "¡Lección eliminada!",
        "deleteDescription": "La lección fue eliminada con éxito."
      },
      "error": {
        "fetchTitle": "Error al cargar lecciones",
        "fetchDescription": "No fue posible cargar la lista de lecciones.",
        "deleteTitle": "Error al eliminar",
        "deleteDescription": "No fue posible eliminar la lección.",
        "editLoadTitle": "Error al cargar lección",
        "editLoadDescription": "No fue posible cargar los datos de la lección para edición."
      },
      "pagination": {
        "showing": "Mostrando",
        "of": "de",
        "page": "Página",
        "previous": "Anterior",
        "next": "Siguiente"
      }
    },
"lessonView": {
    "title": "Detalles de la Lección",
    "close": "Cerrar",
    "assessmentTypes": {
      "quiz": "Quiz",
      "simulado": "Simulado",
      "prova_aberta": "Prueba Abierta"
    },
    "lessonNotFound": "Lección no encontrada",
    "copySuccess": "¡Copiado!",
    "copyDescription": "copiado al portapapeles",
    "copyError": "Error al copiar",
    "copyErrorDescription": "No se pudo copiar al portapapeles",
    "fields": {
      "id": "ID",
      "moduleId": "ID del Módulo",
      "title": "Título",
      "description": "Descripción",
      "imageUrl": "URL de la Imagen",
      "order": "Orden",
      "flashcards": "Flashcards",
      "flashcardsCount": "tarjetas de estudio",
      "assessments": "Evaluaciones",
      "assessmentsCount": "evaluaciones",
      "comments": "Comentarios",
      "commentsCount": "comentarios",
      "createdAt": "Fecha de Creación",
      "updatedAt": "Última Actualización"
    },
    "video": {
      "title": "Información del Video",
      "fields": {
        "id": "ID del Video",
        "slug": "Slug",
        "providerVideoId": "ID del Proveedor",
        "duration": "Duración",
        "status": "Estado",
        "seen": "Visto",
        "notSeen": "No Visto"
      },
      "translations": {
        "title": "Traducciones del Video"
      }
    },
    "translations": {
      "title": "Traducciones",
      "portuguese": "Portugués",
      "spanish": "Español",
      "italian": "Italiano"
    },
    "error": {
      "fetchTitle": "Error al cargar lección",
      "fetchDescription": "No se pudieron cargar los detalles de la lección. Intente nuevamente."
    }
  },
  "lessonEdit": {
     "loadingVideos": "",
    "title": "Editar Lección",
    "lessonImage": "Imagen de la Lección",
 "fields": {
  "imageUrl": "URL de la imagen",
  "order": "Orden",
  "title": "Título",
  "description": "Descripción",
  "video": "Vídeo",
  "noVideosAvailable": "No hay vídeos disponibles",
  "noVideo": "No hay vídeo disponible",
  "flashcardIds": "ID de Flashcards",
  "assessments": "Evaluaciones",
  "commentIds": "ID de comentarios"
},
  "image": {
    "current": "Imagen Actual",
    "original": "Imagen Original",
    "new": "Nueva Imagen"
  },
  "upload": {
    "success": "Imagen cargada con éxito",
    "uploading": "Subiendo imagen",
    "clickToSelect": "Haz clic para seleccionar una imagen",
    "supportedFormats": "Formatos soportados",
    "savedAs": "Guardado como",
    "change": "Cambiar imagen"
  },
"assessmentTypes": {
  "quiz": "Quiz",
  "simulado": "Simulado",
  "prova_aberta": "Prueba abierta"
},
    "placeholders": {
      "imageUrl": "https://ejemplo.com/imagen.jpg",
      "order": "1",
      "title": "Ingrese el título de la lección",
      "description": "Ingrese una breve descripción",
      "selectVideo": "video",
      "flashcardIds": "flashcard-1, flashcard-2",
      "selectAssessment": "Seleziona una Valitazione per collegarla a questa lezione.",
      "commentIds": "comment-1, comment-2"
    },
    "hints": {
      "order": "Orden de visualización de la lección en el módulo",
      "videoId": "ID del video asociado a esta lección (opcional)",
      "multipleIds": "Separe múltiples IDs con comas",
      "videoSelection": "Vídeo asociado a esta lección (opcional)"
    },
    "translations": {
      "title": "Traducciones",
      "portuguese": "Portugués",
      "spanish": "Español",
      "italian": "Italiano"
    },
    "errors": {
      "imageRequired": "Imagen es obligatoria",
      "orderRequired": "El orden debe ser mayor que 0",
      "orderMax": "El orden no puede ser mayor que 999",
      "orderExists": "Este orden ya está siendo usado por otra lección",
      "titleRequired": "El título es obligatorio",
      "descriptionRequired": "La descripción es obligatoria",
      "invalidImageType": "Tipo de archivo inválido. Usa JPEG, PNG, GIF o WebP",
      "imageTooLarge": "Archivo demasiado grande. Máximo: 5MB",
      "uploadTitle": "Error al subir imagen",
      "uploadDescription": "No se pudo subir la imagen. Intenta nuevamente."
    },
    "success": {
      "title": "¡Éxito!",
      "description": "Lección actualizada con éxito"
    },
    "error": {
      "title": "Error",
      "description": "Error al actualizar lección"
    },
    "loadingOrders": "Cargando órdenes...",
    "noOrdersAvailable": "Ningún orden disponible",
    "current": "actual",
    "occupiedOrders": "Órdenes ocupados",
    "loadingAssessments": "Cargando evaluaciones...",
    "linkedAssessments": "Evaluaciones vinculadas",
    "noAssessment": "Ninguna evaluación",
    "cancel": "Cancelar",
    "save": "Guardar",
    "saving": "Guardando..."
  },
    "videos": {
      "create": "Crear Video",
      "list": "Listar Videos"
    },
    "createVideo": {
      "title": "Nuevo Video",
      "create": "Crear Video",
      "creating": "Creando...",
      "fields": {
        "course": "Curso",
        "module": "Módulo",
        "lesson": "Lección",
        "slug": "Slug (URL)",
        "providerVideoId": "ID del Proveedor de Video",
        "title": "Título",
        "description": "Descripción"
      },
      "placeholders": {
        "course": "Seleccione un curso",
        "module": "Seleccione un módulo",
        "lesson": "Seleccione una lección",
        "slug": "intro-derivadas",
        "providerVideoId": "5cbf2ba5-49e0-4319-8dd4-8944808fab5a",
        "title": "Ingrese el título del video",
        "description": "Ingrese la descripción del video"
      },
      "hints": {
        "slug": "Use solo letras minúsculas, números y guiones",
        "providerVideoId": "ID único del video en el proveedor (ej: YouTube, Vimeo)"
      },
      "translations": {
        "title": "Traducciones",
        "portuguese": "Portugués",
        "spanish": "Español",
        "italian": "Italiano"
      },
      "errors": {
        "courseRequired": "Curso es obligatorio",
        "moduleRequired": "Módulo es obligatorio",
        "lessonRequired": "Lección es obligatoria",
        "slugRequired": "Slug es obligatorio",
        "slugInvalid": "Slug debe contener solo letras minúsculas, números y guiones",
        "providerVideoIdRequired": "ID del proveedor de video es obligatorio",
        "titleRequired": "Título es obligatorio",
        "descriptionRequired": "Descripción es obligatoria",
        "fetchCoursesTitle": "Error al cargar cursos",
        "fetchCoursesDescription": "No fue posible cargar la lista de cursos disponibles"
      },
      "success": {
        "title": "¡Video creado!",
        "description": "El video fue creado con éxito."
      },
      "error": {
        "title": "Error al crear video",
        "description": "Ocurrió un error al crear el video. Intente nuevamente."
      }
    },
    "videosList": {
      "title": "Lista de Videos",
      "modules": "Módulos",
      "lessons": "Lecciones",
      "searchPlaceholder": "Buscar videos...",
      "videos": "videos",
      "noVideos": "Ningún video en esta lección",
      "noLessons": "Ninguna lección en este módulo",
      "noModules": "Ningún módulo en este curso",
      "noResults": "Ningún video encontrado con este término.",
      "noCourses": "Ningún curso registrado aún.",
      "noTitle": "Sin título",
      "slug": "Slug",
      "providerId": "ID",
      "deleteConfirm": "¿Está seguro que desea eliminar este video?",
      "stats": {
        "totalCourses": "Total de Cursos",
        "totalModules": "Total de Módulos",
        "totalLessons": "Total de Lecciones",
        "totalVideos": "Total de Videos"
      },
      "actions": {
        "view": "Ver",
        "edit": "Editar",
        "delete": "Eliminar"
      },
      "success": {
        "deleteTitle": "¡Video eliminado!",
        "deleteDescription": "El video fue eliminado con éxito."
      },
      "error": {
        "fetchTitle": "Error al cargar videos",
        "fetchDescription": "No fue posible cargar la lista de videos.",
        "deleteTitle": "Error al eliminar",
        "deleteDescription": "No fue posible eliminar el video."
      },
      "deleteConfirmation": {
    "title": "Confirmar eliminación",
    "message": "¿Está seguro que desea eliminar el video \"{videoName}\"?",
    "video": "Video",
    "lesson": "Lección",
    "module": "Módulo",
    "course": "Curso",
    "duration": "Duración",
    "providerId": "ID del Proveedor",
    "warning": "¡Esta acción no se puede deshacer!",
    "confirm": "Eliminar video"
  },
      "pagination": {
        "page": "Página",
        "of": "de",
        "previous": "Anterior",
        "next": "Siguiente"
      }
    }
  ,
    "userView": {
      "title": "Detalles del Usuario",
      "roleAdmin": "Administrador",
      "roleStudent": "Estudiante",
      "fields": {
        "id": "ID del Usuario",
        "email": "Correo Electrónico",
        "cpf": "CPF",
        "createdAt": "Fecha de Creación",
        "updatedAt": "Última Actualización"
      },
      "addresses": {
        "title": "Direcciones",
        "address": "Dirección",
        "street": "Calle/Avenida",
        "number": "Número",
        "complement": "Complemento",
        "district": "Barrio",
        "city": "Ciudad",
        "state": "Estado/Provincia",
        "country": "País",
        "postalCode": "Código Postal",
        "createdAt": "Registrado el",
        "noAddresses": "Ninguna dirección registrada"
      },
      "copySuccess": "¡Copiado!",
      "copyError": "Error al copiar",
      "userNotFound": "Usuario no encontrado",
      "close": "Cerrar",
      "error": {
        "fetchTitle": "Error al cargar usuario",
        "fetchDescription": "No fue posible cargar los detalles del usuario",
        "fetchAddressesTitle": "Error al cargar direcciones",
        "fetchAddressesDescription": "No fue posible cargar las direcciones del usuario"
      }
    },
"userEdit": {
  "title": "Editar Usuario",
  "save": "Guardar",
  "saving": "Guardando...",
  "cancel": "Cancelar",
  "fields": {
    "name": "Nombre Completo",
    "email": "Correo Electrónico",
    "cpf": "CPF",
    "document": "Documento",
    "role": "Rol"
  },
  "placeholders": {
    "name": "Ingresa el nombre completo",
    "email": "usuario@ejemplo.com",
    "cpf": "000.000.000-00",
    "document": "Ingrese su documento"
  },
  "roles": {
    "student": "Estudiante",
    "tutor": "Tutor",
    "admin": "Administrador"
  },
  "errors": {
    "nameRequired": "El nombre es obligatorio",
    "nameMin": "El nombre debe tener al menos 2 caracteres",
    "nameMax": "El nombre debe tener máximo 100 caracteres",
    "nameInvalid": "El nombre debe contener solo letras y espacios",
    "emailRequired": "El correo electrónico es obligatorio",
    "emailInvalid": "Correo electrónico inválido",
    "emailMax": "Correo electrónico demasiado largo",
    "cpfRequired": "El documento es obligatorio",
    "cpfInvalid": "Documento inválido",
    "roleRequired": "El rol es obligatorio",
    "roleInvalid": "Rol inválido"
  },
  "validation": {
    "nameValid": "Nombre válido",
    "emailValid": "Correo válido",
    "cpfValid": "CPF válido",
    "documentValid": "Documento válido"
  },
  "helpers": {
    "documentTypes": "Puede ser CPF, RG, Pasaporte o documento del país de residencia"
  },
  "success": {
    "title": "¡Usuario actualizado!",
    "description": "El usuario ha sido actualizado con éxito."
  },
  "error": {
    "title": "Error al actualizar el usuario",
    "description": "Ocurrió un error al actualizar el usuario. Intenta nuevamente.",
    "validationTitle": "Error de validación",
    "validationDescription": "Por favor, corrija los errores en el formulario antes de continuar.",
    "conflictTitle": "Conflicto de datos",
    "conflictDescription": "Ya existe un usuario con este correo o CPF.",
    "authTitle": "Error de autenticación",
    "authDescription": "No tienes permiso para realizar esta acción.",
    "permissionTitle": "Permiso denegado",
    "permissionDescription": "No tienes permiso para editar este usuario."
  }
},
  "courseView": {
  "title": "Detalles del Curso",
  "fields": {
    "id": "ID del Curso",
    "slug": "Slug (URL)",
    "imageUrl": "URL de la Imagen",
    "createdAt": "Fecha de Creación",
    "updatedAt": "Última Actualización",
    "title": "Título",
    "description": "Descripción"
  },
  "translations": {
    "title": "Traducciones",
    "portuguese": "Portugués",
    "spanish": "Español",
    "italian": "Italiano"
  },
  "copySuccess": "¡Copiado!",
  "copyDescription": "copiado al portapapeles",
  "copyError": "Error al copiar",
  "copyErrorDescription": "No fue posible copiar al portapapeles",
  "courseNotFound": "Curso no encontrado",
  "close": "Cerrar",
  "error": {
    "fetchTitle": "Error al cargar curso",
    "fetchDescription": "No fue posible cargar los detalles del curso"
  }
},
"courseDependencies": {
  "title": "No es posible eliminar el curso",
  "subtitle": "El curso \"{courseName}\" tiene las siguientes dependencias:",
  "stats": {
    "modules": "Módulos",
    "tracks": "Rutas",
    "lessons": "Lecciones",
    "videos": "Videos"
  },
  "warning": {
    "title": "¡Atención!",
    "description": "Para eliminar este curso, primero debe eliminar todas las dependencias listadas abajo. Esto evita la pérdida accidental de contenido."
  },
  "dependencies": {
    "title": "Dependencias encontradas:",
    "lessons": "lecciones",
    "videos": "videos"
  },
  "steps": {
    "title": "Pasos para eliminar este curso:",
    "step1": "Elimine el curso de todas las rutas donde se está utilizando",
    "step2": "Elimine todos los videos de las lecciones de los módulos",
    "step3": "Elimine todas las lecciones de los módulos",
    "step4": "Elimine todos los módulos del curso"
  },
  "footer": {
    "total": "Total de {count} dependencias encontradas"
  },
  "buttons": {
    "understand": "Entendido",
    "proceedAnyway": "Forzar eliminación"
  }
},
"courseEdit": {
  "title": "Editar Curso",
  "fields": {
    "slug": "Slug (URL)",
    "imageUrl": "URL de la Imagen",
    "courseImage": "Imagen del Curso",
    "title": "Título",
    "description": "Descripción"
  },
  "placeholders": {
    "slug": "matematica-basica",
    "imageUrl": "/images/curso-matematica.jpg",
    "title": "Ingrese el título del curso",
    "description": "Ingrese la descripción del curso"
  },
  "hints": {
    "slug": "Use solo letras minúsculas, números y guiones"
  },
  "translations": {
    "title": "Traducciones",
    "portuguese": "Portugués",
    "spanish": "Español",
    "italian": "Italiano"
  },
  "errors": {
    "slugRequired": "Slug es obligatorio",
    "slugInvalid": "Slug debe contener solo letras minúsculas, números y guiones",
    "imageRequired": "URL de la imagen es obligatoria",
    "titleRequired": "Título es obligatorio",
    "descriptionRequired": "Descripción es obligatoria",
    "invalidImageType": "Tipo de archivo inválido. Use JPG, PNG, GIF o WebP",
    "imageTooLarge": "Archivo demasiado grande. El tamaño máximo es 5MB",
    "uploadFailed": "Error al cargar la imagen"
  },
  "success": {
    "title": "¡Curso actualizado!",
    "description": "La información del curso fue actualizada con éxito."
  },
  "error": {
    "title": "Error al actualizar",
    "description": "No fue posible actualizar la información del curso."
  },
  "save": "Guardar",
  "saving": "Guardando...",
  "cancel": "Cancelar",
  "image": {
    "current": "Imagen Actual",
    "original": "Imagen Original",
    "new": "Nueva Imagen"
  },
  "upload": {
    "success": "Imagen cargada con éxito",
    "uploading": "Enviando imagen",
    "clickToSelect": "Haga clic para seleccionar una imagen",
    "supportedFormats": "Formatos soportados",
    "savedAs": "Guardado como",
    "change": "Cambiar imagen"
  },
  "validation": {
    "newImageReady": "Nueva imagen lista para guardar"
  }
},

"trackView": {
  "title": "Detalles de la Ruta",
  "fields": {
    "id": "ID de la Ruta",
    "slug": "Slug (URL)",
    "imageUrl": "URL de la Imagen",
    "createdAt": "Fecha de Creación",
    "updatedAt": "Última Actualización",
    "title": "Título",
    "description": "Descripción"
  },
  "translations": {
    "title": "Traducciones",
    "portuguese": "Portugués",
    "spanish": "Español",
    "italian": "Italiano"
  },
  "courses": {
    "title": "Cursos de la Ruta",
    "noCourses": "Ningún curso asociado a esta ruta"
  },
  "copySuccess": "¡Copiado!",
  "copyDescription": "copiado al portapapeles",
  "copyError": "Error al copiar",
  "copyErrorDescription": "No fue posible copiar al portapapeles",
  "trackNotFound": "Ruta no encontrada",
  "close": "Cerrar",
  "error": {
    "fetchTitle": "Error al cargar ruta",
    "fetchDescription": "No fue posible cargar los detalles de la ruta"
  }
},

"trackEdit": {
  "title": "Editar Ruta",
  "fields": {
    "slug": "Slug (URL)",
    "imageUrl": "URL de la Imagen",
    "trackImage": "Imagen de la Ruta",
    "title": "Título",
    "description": "Descripción"
  },
  "placeholders": {
    "slug": "ruta-principiantes",
    "imageUrl": "/images/ruta-ejemplo.jpg",
    "title": "Ingrese el título de la ruta",
    "description": "Ingrese la descripción de la ruta"
  },
  "hints": {
    "slug": "Use solo letras minúsculas, números y guiones"
  },
  "courses": {
    "title": "Cursos de la Ruta",
    "description": "Seleccione uno o más cursos para componer esta ruta",
    "noCourses": "No hay cursos disponibles para seleccionar"
  },
  "translations": {
    "title": "Traducciones",
    "portuguese": "Portugués",
    "spanish": "Español",
    "italian": "Italiano"
  },
  "errors": {
    "slugRequired": "Slug es obligatorio",
    "slugInvalid": "Slug debe contener solo letras minúsculas, números y guiones",
    "imageRequired": "URL de la imagen es obligatoria",
    "coursesRequired": "Seleccione al menos un curso",
    "titleRequired": "Título es obligatorio",
    "descriptionRequired": "Descripción es obligatoria",
    "fetchCoursesTitle": "Error al cargar cursos",
    "fetchCoursesDescription": "No fue posible cargar la lista de cursos disponibles",
    "invalidImageType": "Tipo de archivo inválido. Use JPG, PNG, GIF o WebP",
    "imageTooLarge": "Archivo demasiado grande. El tamaño máximo es 5MB",
    "uploadFailed": "Error al cargar la imagen"
  },
  "success": {
    "title": "¡Ruta actualizada!",
    "description": "La información de la ruta fue actualizada con éxito."
  },
  "error": {
    "title": "Error al actualizar",
    "description": "No fue posible actualizar la información de la ruta."
  },
  "save": "Guardar",
  "saving": "Guardando...",
  "cancel": "Cancelar",
  "image": {
    "current": "Imagen Actual",
    "original": "Imagen Original",
    "new": "Nueva Imagen"
  },
  "upload": {
    "success": "Imagen cargada con éxito",
    "uploading": "Enviando imagen",
    "clickToSelect": "Haga clic para seleccionar una imagen",
    "supportedFormats": "Formatos soportados",
    "savedAs": "Guardado como"
  },
  "validation": {
    "newImageReady": "Nueva imagen lista para guardar"
  }
},
"videoEdit": {
  "title": "Editar Vídeo",
  "loading": "Cargando vídeo...",
  "fields": {
    "slug": "Slug",
    "providerVideoId": "ID del Proveedor de Vídeo",
    "duration": "Duración (segundos)",
    "imageUrl": "URL de la Imagen",
    "title": "Título",
    "description": "Descripción"
  },
  "placeholders": {
    "slug": "video-ejemplo",
    "providerVideoId": "5cbf2ba5-49e0-4319-8dd4-8944808fab5a",
    "duration": "120",
    "imageUrl": "https://ejemplo.com/imagen.jpg",
    "title": "Ingrese el título del vídeo",
    "description": "Ingrese la descripción del vídeo"
  },
  "hints": {
    "slug": "Identificador único del vídeo (generado automáticamente)",
    "providerVideoId": "ID único del vídeo en el proveedor (ej: YouTube, Vimeo)",
    "providerVideoIdReadOnly": "Este campo no se puede editar. Use el botón para copiar el ID.",
    "duration": "Duración del vídeo en segundos (máximo 24 horas)",
    "durationReadOnly": "Este campo no se puede editar. Use el botón para copiar el valor.",
    "imageUrl": "URL de la imagen de portada del vídeo (opcional)"
  },
  "translations": {
    "title": "Traducciones",
    "portuguese": "Portugués",
    "spanish": "Español",
    "italian": "Italiano"
  },
  "errors": {
    "slugRequired": "Slug es obligatorio",
    "slugMin": "Slug debe tener al menos 3 caracteres",
    "providerVideoIdRequired": "ID del proveedor es obligatorio",
    "providerVideoIdMin": "ID del proveedor debe tener al menos 3 caracteres",
    "durationRequired": "Duración es obligatoria",
    "durationMax": "Duración no puede exceder 24 horas",
    "titleRequired": "Título es obligatorio",
    "titleMin": "Título debe tener al menos 3 caracteres",
    "descriptionRequired": "Descripción es obligatoria",
    "descriptionMin": "Descripción debe tener al menos 3 caracteres",
    "unauthorized": "No autorizado - inicie sesión nuevamente",
    "notFound": "Vídeo no encontrado",
    "conflict": "Ya existe un vídeo con este slug",
    "updateFailed": "Error al actualizar vídeo",
    "fetchTitle": "Error al cargar vídeo",
    "fetchDescription": "No fue posible cargar los datos del vídeo"
  },
  "success": {
    "title": "¡Vídeo actualizado!",
    "description": "La información del vídeo fue actualizada con éxito."
  },
  "error": {
    "title": "Error al actualizar",
    "description": "No fue posible actualizar la información del vídeo."
  },
  "save": "Guardar",
  "saving": "Guardando...",
  "cancel": "Cancelar",
  "copyToClipboard": "Copiar al portapapeles",
  "copied": "¡Copiado!",
  "copiedDescription": "Contenido copiado al portapapeles",
  "copyError": "Error al copiar",
  "copyErrorDescription": "No fue posible copiar el contenido",
  "seconds": "segundos"
},
"assessmentsList": {
  "title": "Lista de Evaluaciones",
  "loading": "Cargando...",
  "noAssessments": "No se encontraron evaluaciones",
  "showing": "Mostrando {count} de {total} evaluaciones",
  "comingSoon": "Próximamente",
  "viewFeature": "La visualización de evaluaciones estará disponible próximamente",
  "editFeature": "La edición de evaluaciones estará disponible próximamente",
  "deleteFeature": "La eliminación de evaluaciones estará disponible próximamente",
  "columns": {
    "title": "Título",
    "type": "Tipo",
    "passingScore": "Nota Mínima",
    "lesson": "Lección",
    "createdAt": "Creado el",
    "actions": "Acciones"
  },
  "filters": {
    "type": "Tipo",
    "allTypes": "Todos los tipos",
    "byLesson": "Filtrar por Lección",
    "clear": "Limpiar filtros",
    "lessonFilter": "Filtrar por Lección",
    "course": "Curso",
    "module": "Módulo",
    "lesson": "Lección",
    "selectCourse": "Selecciona un curso",
    "selectModule": "Selecciona un módulo",
    "selectLesson": "Selecciona una lección",
    "selectCourseFirst": "Selecciona primero un curso",
    "selectModuleFirst": "Selecciona primero un módulo"
  },
  "types": {
    "quiz": "Quiz",
    "simulado": "Simulado",
    "prova_aberta": "Prueba Abierta",
    "provaAberta": "Prueba Abierta"
  },
  "actions": {
    "view": "Ver",
    "edit": "Editar",
    "delete": "Eliminar"
  },
  "pagination": {
    "pageOf": "Página {current} de {total}",
    "perPage": "Por página",
    "first": "Primera",
    "previous": "Anterior",
    "next": "Siguiente",
    "last": "Última"
  },
  "error": {
    "fetchTitle": "Error al cargar evaluaciones",
    "fetchDescription": "No fue posible cargar la lista de evaluaciones",
    "loadCoursesTitle": "Error al cargar cursos",
    "loadCoursesDescription": "No fue posible cargar la lista de cursos",
    "loadModulesTitle": "Error al cargar módulos",
    "loadModulesDescription": "No fue posible cargar la lista de módulos",
    "loadLessonsTitle": "Error al cargar lecciones",
    "loadLessonsDescription": "No fue posible cargar la lista de lecciones",
    "deleteTitle": "Error al eliminar",
    "deleteDescription": "No fue posible eliminar la evaluación",
    "notFound": "Evaluación no encontrada",
    "invalidId": "ID de evaluación no válido"
  },
  "success": {
    "deleteTitle": "Evaluación eliminada",
    "deleteDescription": "La evaluación fue eliminada exitosamente"
  },
  "deleteConfirmation": {
    "title": "Confirmar Eliminación",
    "message": "¿Está seguro de que desea eliminar la evaluación \"{assessmentTitle}\"?",
    "assessmentTitle": "Evaluación",
    "type": "Tipo",
    "lesson": "Lección",
    "warning": "⚠️ Esta acción es irreversible. Todas las preguntas y intentos asociados se perderán.",
    "confirm": "Eliminar",
    "deleting": "Eliminando..."
  }
},
"assessmentEdit": {
  "title": "Editar Evaluación",
  "cancel": "Cancelar",
  "save": "Guardar",
  "saving": "Guardando...",
  "loadingLessons": "Cargando lecciones...",
  "types": {
    "quiz": "Quiz",
    "simulado": "Simulacro",
    "prova_aberta": "Prueba Abierta"
  },
  "fields": {
    "title": "Título",
    "description": "Descripción",
    "lesson": "Lección",
    "passingScore": "Nota de Aprobación (%)",
    "quizPosition": "Posición del Quiz",
    "timeLimit": "Tiempo Límite (minutos)",
    "optional": "Opcional",
    "lessonHelp": "La lección asociada no se puede cambiar después de la creación"
  },
  "placeholders": {
    "title": "Ingrese el título de la evaluación",
    "description": "Ingrese una descripción para la evaluación",
    "lesson": "Seleccione una lección",
    "noLesson": "Ninguna lección asociada",
    "passingScore": "Ej: 70",
    "timeLimit": "Ej: 60"
  },
  "randomization": {
    "title": "Opciones de Aleatorización",
    "questions": "Aleatorizar orden de las preguntas",
    "options": "Aleatorizar orden de las opciones"
  },
  "quizPositions": {
    "beforeLesson": "Antes de la lección",
    "afterLesson": "Después de la lección"
  },
  "validation": {
    "titleValid": "Título válido"
  },
  "errors": {
    "titleRequired": "El título es obligatorio",
    "titleMin": "El título debe tener al menos 3 caracteres",
    "titleMax": "El título no puede exceder los 100 caracteres",
    "descriptionMax": "La descripción no puede exceder los 500 caracteres",
    "passingScoreInvalid": "La nota de aprobación debe estar entre 0 y 100",
    "timeLimitInvalid": "El tiempo límite debe estar entre 1 y 600 minutos",
    "loadLessonsTitle": "Error al cargar lecciones",
    "loadLessonsDescription": "No fue posible cargar la lista de lecciones",
    "validationTitle": "Error de validación",
    "validationDescription": "Por favor, corrija los errores antes de guardar",
    "updateTitle": "Error al actualizar",
    "updateDescription": "No fue posible actualizar la evaluación",
    "notFound": "Evaluación no encontrada",
    "invalidData": "Datos proporcionados no válidos"
  },
  "success": {
    "title": "Evaluación actualizada",
    "description": "Los cambios se guardaron exitosamente"
  }
},
"viewAssessment": {
  "title": "Detalles de la Evaluación",
  "close": "Cerrar",
  "noData": "No hay datos disponibles",
  "loading": "Cargando...",
  "types": {
    "quiz": "Quiz",
    "simulado": "Simulado",
    "prova_aberta": "Prueba Abierta"
  },
  "position": {
    "before_lesson": "Antes de la Lección",
    "after_lesson": "Después de la Lección"
  },
  "fields": {
    "description": "Descripción",
    "slug": "Slug",
    "passingScore": "Nota Mínima",
    "randomization": "Aleatorización",
    "randomizeQuestions": "Aleatorizar preguntas",
    "randomizeOptions": "Aleatorizar opciones",
    "lesson": "Lección",
    "module": "Módulo",
    "course": "Curso",
    "createdAt": "Creado el",
    "updatedAt": "Actualizado el"
  },
  "error": {
    "loadTitle": "Error al cargar",
    "loadDescription": "No fue posible cargar los detalles de la evaluación"
  }
},
"argumentsList": {
  "title": "Lista de Argumentos",
  "description": "Gestiona los argumentos de las preguntas",
  "loading": "Cargando...",
  "noArguments": "No se encontraron argumentos",
  "showing": "Mostrando {count} de {total} argumentos",
  "comingSoon": "Próximamente",
  "viewFeature": "La visualización de argumentos estará disponible próximamente",
  "editFeature": "La edición de argumentos estará disponible próximamente",
  "deleteFeature": "La eliminación de argumentos estará disponible próximamente",
  "columns": {
    "title": "Título",
    "assessment": "Evaluación",
    "createdAt": "Creado el",
    "updatedAt": "Actualizado el",
    "actions": "Acciones"
  },
  "types": {
    "quiz": "Quiz",
    "simulado": "Simulado",
    "prova_aberta": "Prueba Abierta"
  },
  "actions": {
    "view": "Ver",
    "edit": "Editar",
    "delete": "Eliminar"
  },
  "pagination": {
    "pageOf": "Página {current} de {total}",
    "perPage": "Por página",
    "first": "Primera",
    "previous": "Anterior",
    "next": "Siguiente",
    "last": "Última"
  },
  "error": {
    "fetchTitle": "Error al cargar argumentos",
    "fetchDescription": "No fue posible cargar la lista de argumentos",
    "deleteTitle": "Error al eliminar argumento",
    "deleteDescription": "No fue posible eliminar el argumento",
    "notFound": "Argumento no encontrado",
    "hasDependencies": "No es posible eliminar el argumento porque tiene dependencias.",
    "hasQuestions": "No es posible eliminar el argumento. {count} pregunta(s) está(n) asociada(s) a este argumento.",
    "hasFlashcards": "No es posible eliminar el argumento. {count} flashcard(s) está(n) asociado(s) a este argumento. Elimine los flashcards primero.",
    "serverError": "Error del servidor. Por favor, intente nuevamente más tarde."
  },
  "success": {
    "deleteTitle": "Argumento eliminado",
    "deleteDescription": "El argumento fue eliminado con éxito"
  },
  "deleteConfirmation": {
    "title": "Confirmar eliminación",
    "message": "¿Está seguro de que desea eliminar el argumento '{argumentTitle}'?",
    "argumentTitle": "Argumento",
    "assessment": "Evaluación",
    "warning": "Esta acción no se puede deshacer.",
    "confirm": "Eliminar",
    "deleting": "Eliminando..."
  }
},
"argumentView": {
  "title": "Detalles del Argumento",
  "close": "Cerrar",
  "loading": "Cargando...",
  "noData": "No se encontraron datos",
  "copyToClipboard": "Copiar al portapapeles",
  "copySuccess": "¡Copiado!",
  "copyDescription": "{field} copiado al portapapeles",
  "copyError": "Error al copiar",
  "copyErrorDescription": "No se pudo copiar al portapapeles",
  "fields": {
    "id": "ID",
    "title": "Título",
    "assessment": "Evaluación",
    "assessmentId": "ID de Evaluación",
    "createdAt": "Creado el",
    "updatedAt": "Actualizado el"
  },
  "types": {
    "quiz": "Quiz",
    "simulado": "Simulado",
    "prova_aberta": "Prueba Abierta"
  },
  "error": {
    "fetchTitle": "Error al cargar argumento",
    "fetchDescription": "No fue posible cargar los detalles del argumento",
    "notFound": "Argumento no encontrado",
    "invalidId": "ID inválido"
  }
},
"argumentEdit": {
  "title": "Editar Argumento",
  "currentArgument": "Argumento actual",
  "cancel": "Cancelar",
  "save": "Guardar",
  "saving": "Guardando...",
  "fields": {
    "title": "Título"
  },
  "placeholders": {
    "title": "Ingrese el título del argumento"
  },
  "hints": {
    "title": "Mínimo 3 caracteres, máximo 255 caracteres"
  },
  "validation": {
    "titleValid": "Título válido"
  },
  "errors": {
    "titleRequired": "El título es obligatorio",
    "titleMin": "El título debe tener al menos 3 caracteres",
    "titleMax": "El título debe tener máximo 255 caracteres",
    "validationTitle": "Error de validación",
    "validationDescription": "Por favor, corrija los errores en el formulario",
    "updateTitle": "Error al actualizar",
    "updateFailed": "No fue posible actualizar el argumento",
    "notFound": "Argumento no encontrado",
    "duplicate": "Ya existe un argumento con este título en la evaluación",
    "invalidInput": "Datos inválidos",
    "connectionError": "Error de conexión"
  },
  "success": {
    "title": "Argumento actualizado",
    "description": "El argumento fue actualizado con éxito"
  }
}
}}<|MERGE_RESOLUTION|>--- conflicted
+++ resolved
@@ -316,8 +316,6 @@
       "expiresIn": "El enlace expira en",
       "expired": "Enlace expirado. Haz clic de nuevo para generar uno nuevo."
     },
-<<<<<<< HEAD
-=======
     "errorHandler": {
       "title": "Error al Acceder a la Sesión",
       "tokenInvalid": "El enlace de acceso no es válido o ha expirado. Por favor, genera un nuevo enlace.",
@@ -344,7 +342,6 @@
       "validating": "Validando tu acceso...",
       "redirecting": "¡Todo listo! Te estamos redirigiendo a la clase..."
     },
->>>>>>> eada6b35
     "page": "Página {current} de {total}",
     "previous": "Anterior",
     "next": "Siguiente"
