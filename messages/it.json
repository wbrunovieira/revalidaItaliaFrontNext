--- conflicted
+++ resolved
@@ -316,8 +316,6 @@
       "expiresIn": "Il link scade tra",
       "expired": "Link scaduto. Clicca di nuovo per generarne uno nuovo."
     },
-<<<<<<< HEAD
-=======
     "errorHandler": {
       "title": "Errore nell'Accesso alla Sessione",
       "tokenInvalid": "Il link di accesso non è valido o è scaduto. Si prega di generare un nuovo link.",
@@ -344,7 +342,6 @@
       "validating": "Convalidando il tuo accesso...",
       "redirecting": "Tutto pronto! Ti stiamo reindirizzando alla lezione..."
     },
->>>>>>> eada6b35
     "page": "Pagina {current} di {total}",
     "previous": "Precedente",
     "next": "Successiva"
